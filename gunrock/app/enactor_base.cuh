// ----------------------------------------------------------------
// Gunrock -- Fast and Efficient GPU Graph Library
// ----------------------------------------------------------------
// This source code is distributed under the terms of LICENSE.TXT
// in the root directory of this source distribution.
// ----------------------------------------------------------------

/**
 * @file
 * enactor_base.cuh
 *
 * @brief Base Graph Problem Enactor
 */

#pragma once

//#include <moderngpu.cuh>
#include <chrono>
#include <thread>

#include <gunrock/util/cuda_properties.cuh>
#include <gunrock/util/error_utils.cuh>
#include <gunrock/util/array_utils.cuh>
#include <gunrock/app/enactor_types.cuh>
#include <gunrock/app/mgpu_slice.cuh>

/* this is the "stringize macro macro" hack */
#define STR(x) #x
#define XSTR(x) STR(x)

namespace gunrock {
namespace app {

using Enactor_Flag = uint32_t;

enum : Enactor_Flag
{
    Enactor_None = 0x00,
    Instrument = 0x01,
    Debug      = 0x02,
    Size_Check = 0x04,
};

/**
 * @brief Speciflying parameters for EnactorBase
 * @param parameters The util::Parameter<...> structure holding all parameter info
 * \return cudaError_t error message(s), if any
 */
cudaError_t UseParameters_enactor(
    util::Parameters &parameters)
{
    cudaError_t retval = cudaSuccess;

    if (!parameters.Have("device"))
        GUARD_CU(parameters.Use<int>(
            "device",
            util::REQUIRED_ARGUMENT | util::MULTI_VALUE | util::OPTIONAL_PARAMETER,
            0,
            "Set GPU(s) for testing",
            __FILE__, __LINE__));

    GUARD_CU(parameters.Use<int>(
        "communicate-latency",
        util::REQUIRED_ARGUMENT | util::SINGLE_VALUE | util::OPTIONAL_PARAMETER,
        0,
        "additional communication latency",
        __FILE__, __LINE__));

    GUARD_CU(parameters.Use<float>(
        "communicate-multipy",
        util::REQUIRED_ARGUMENT | util::SINGLE_VALUE | util::OPTIONAL_PARAMETER,
        1.0f,
        "communication sizing factor",
        __FILE__, __LINE__));

    GUARD_CU(parameters.Use<int>(
        "expand-latency",
        util::REQUIRED_ARGUMENT | util::SINGLE_VALUE | util::OPTIONAL_PARAMETER,
        0,
        "additional expand incoming latency",
        __FILE__, __LINE__));

    GUARD_CU(parameters.Use<int>(
        "subqueue-latency",
        util::REQUIRED_ARGUMENT | util::SINGLE_VALUE | util::OPTIONAL_PARAMETER,
        0,
        "additional subqueue latency",
        __FILE__, __LINE__));

    GUARD_CU(parameters.Use<int>(
        "fullqueue-latency",
        util::REQUIRED_ARGUMENT | util::SINGLE_VALUE | util::OPTIONAL_PARAMETER,
        0,
        "additional fullqueue latency",
        __FILE__, __LINE__));

    GUARD_CU(parameters.Use<int>(
        "makeout-latency",
        util::REQUIRED_ARGUMENT | util::SINGLE_VALUE | util::OPTIONAL_PARAMETER,
        0,
        "additional make-out latency",
        __FILE__, __LINE__));

    GUARD_CU(parameters.Use<std::string>(
        "advance-mode",
        util::REQUIRED_ARGUMENT | util::MULTI_VALUE | util::OPTIONAL_PARAMETER,
        "LB",
        "Advance strategy, <LB | LB_CULL | LB_LIGHT | LB_LIGHT_CULL | TWC>,\n"
        "\tdefault is determined based on input graph",
        __FILE__, __LINE__,
        "LB for Load-Balanced,\n"
        "\tTWC for Dynamic-Cooperative,\n"
        "\tadd -LIGHT for small frontiers,\n"
        "\tadd -CULL for fuzed kernels;\n"
        "\tnot all modes are available for specific problem;\n"));

    GUARD_CU(parameters.Use<std::string>(
        "filter-mode",
        util::REQUIRED_ARGUMENT | util::SINGLE_VALUE | util::OPTIONAL_PARAMETER,
        "CULL",
        "Filter strategy",
        __FILE__, __LINE__));

    GUARD_CU(parameters.Use<double>(
        "queue-factor",
        util::REQUIRED_ARGUMENT | util::MULTI_VALUE | util::OPTIONAL_PARAMETER,
        6.0,
        "Reserved frontier sizing factor, multiples of numbers of vertices or edges",
        __FILE__, __LINE__));

    GUARD_CU(parameters.Use<double>(
        "trans-factor",
        util::REQUIRED_ARGUMENT | util::SINGLE_VALUE | util::OPTIONAL_PARAMETER,
        1.0,
        "Reserved sizing factor for data communication, multiples of number of vertices",
        __FILE__, __LINE__));

    GUARD_CU(parameters.Use<bool  >(
        "size-check",
        util::OPTIONAL_ARGUMENT | util::SINGLE_VALUE | util::OPTIONAL_PARAMETER,
        true,
        "Whether to enable frontier auto resizing",
        __FILE__, __LINE__));

    GUARD_CU(parameters.Use<int>(
        "max-grid-size",
        util::OPTIONAL_ARGUMENT | util::SINGLE_VALUE | util::OPTIONAL_PARAMETER,
        0,
        "Maximun number of grids for GPU kernels",
        __FILE__, __LINE__));

    return retval;
}

/**
 * @brief Base class for enactor.
 * @tparam GraphT  Type of the graph
 * @tparam LabelT  Type of labels used in the operators
 * @tparam ValueT  Type of values used in the mgpu slices
 * @tparam ARRAY_FLAG Flags for util::Array1D used in the enactor
 * @tparam cudaHostRegisterFlag Flags for util::Array1D used in the enactor
 */
<<<<<<< HEAD
template <typename SizeT>  //,
// bool     _DEBUG,  // if DEBUG is set, print details to STDOUT
// bool     _SIZE_CHECK>
class EnactorBase {
 public:
  // static const bool DEBUG = _DEBUG;
  // static const bool SIZE_CHECK = _SIZE_CHECK;
  int num_gpus;
  int *gpu_idx;
  FrontierType frontier_type;
  bool instrument;
  bool debug;
  bool size_check;
  int communicate_latency;
  float communicate_multipy;
  int expand_latency;
  int subqueue_latency;
  int fullqueue_latency;
  int makeout_latency;
  int min_sm_version;

  // Device properties
  util::Array1D<SizeT, util::CudaProperties> cuda_props;

  // Queue size counters and accompanying functionality
  util::Array1D<SizeT, util::CtaWorkProgressLifetime<SizeT> > work_progress;
  util::Array1D<SizeT, EnactorStats<SizeT> > enactor_stats;
  util::Array1D<SizeT, FrontierAttribute<SizeT> > frontier_attribute;

  FrontierType GetFrontierType() { return frontier_type; }

#ifdef ENABLE_PERFORMANCE_PROFILING
  std::vector<std::vector<double> > *iter_full_queue_time;
  std::vector<std::vector<double> > *iter_sub_queue_time;
  std::vector<std::vector<double> > *iter_total_time;
  std::vector<std::vector<SizeT> > *iter_full_queue_nodes_queued;
  std::vector<std::vector<SizeT> > *iter_full_queue_edges_queued;
#endif

 protected:
  /**
   * @brief Constructor
   *
   * @param[in] _frontier_type The frontier type (i.e., edge/vertex/mixed)
   * @param[in] _num_gpus
   * @param[in] _gpu_idx
   * @param[in] _instrument
   * @param[in] _debug
   * @param[in] _size_check
   */
  EnactorBase(FrontierType _frontier_type, int _num_gpus, int *_gpu_idx,
              bool _instrument, bool _debug, bool _size_check)
      : frontier_type(_frontier_type),
        num_gpus(_num_gpus),
        gpu_idx(_gpu_idx),
        instrument(_instrument),
        debug(_debug),
        size_check(_size_check),
        communicate_latency(0),
        communicate_multipy(-1.0f),
        expand_latency(0),
        subqueue_latency(0),
        fullqueue_latency(0),
        makeout_latency(0) {
    cuda_props.SetName("cuda_props");
    work_progress.SetName("work_progress");
    enactor_stats.SetName("enactor_stats");
    frontier_attribute.SetName("frontier_attribute");

    if (cuda_props.Init(num_gpus, util::HOST, true,
                        cudaHostAllocMapped | cudaHostAllocPortable))
      return;
    min_sm_version = -1;
    for (int gpu = 0; gpu < num_gpus; gpu++) {
      if (util::SetDevice(gpu_idx[gpu])) return;
      // Setup work progress (only needs doing once since we maintain
      // it in our kernel code)
      cuda_props[gpu].Setup(gpu_idx[gpu]);
      if (min_sm_version == -1 ||
          cuda_props[gpu].device_sm_version < min_sm_version)
        min_sm_version = cuda_props[gpu].device_sm_version;
    }

#ifdef ENABLE_PERFORMANCE_PROFILING
    iter_full_queue_time = new std::vector<std::vector<double> >[num_gpus];
    iter_sub_queue_time = new std::vector<std::vector<double> >[num_gpus];
    iter_total_time = new std::vector<std::vector<double> >[num_gpus];
    iter_full_queue_nodes_queued =
        new std::vector<std::vector<SizeT> >[num_gpus];
    iter_full_queue_edges_queued =
        new std::vector<std::vector<SizeT> >[num_gpus];
#endif
  }

  /**
   * @brief EnactorBase destructor
   */
  virtual ~EnactorBase() { Release(); }

  cudaError_t Release() {
    cudaError_t retval;
    if (enactor_stats.GetPointer() != NULL)
      for (int gpu = 0; gpu < num_gpus; gpu++) {
        if (retval = util::SetDevice(gpu_idx[gpu])) return retval;
        for (int peer = 0; peer < num_gpus; peer++) {
          if (retval = enactor_stats[gpu * num_gpus + peer].Release())
            return retval;
          if (retval = work_progress[gpu * num_gpus + peer].Release())
            return retval;
          if (retval = frontier_attribute[gpu * num_gpus + peer].Release())
            return retval;
        }
      }
    if (retval = work_progress.Release()) return retval;
    if (retval = cuda_props.Release()) return retval;
    if (retval = enactor_stats.Release()) return retval;
    if (retval = frontier_attribute.Release()) return retval;

#ifdef ENABLE_PERFORMANCE_PROFILING
    if (iter_full_queue_time) {
      for (int gpu = 0; gpu < num_gpus; gpu++) {
        for (auto it = iter_full_queue_time[gpu].begin();
             it != iter_full_queue_time[gpu].end(); it++)
          it->clear();
        for (auto it = iter_sub_queue_time[gpu].begin();
             it != iter_sub_queue_time[gpu].end(); it++)
          it->clear();
        for (auto it = iter_total_time[gpu].begin();
             it != iter_total_time[gpu].end(); it++)
          it->clear();
        for (auto it = iter_full_queue_nodes_queued[gpu].begin();
             it != iter_full_queue_nodes_queued[gpu].end(); it++)
          it->clear();
        for (auto it = iter_full_queue_edges_queued[gpu].begin();
             it != iter_full_queue_edges_queued[gpu].end(); it++)
          it->clear();
        iter_full_queue_time[gpu].clear();
        iter_sub_queue_time[gpu].clear();
        iter_total_time[gpu].clear();
        iter_full_queue_nodes_queued[gpu].clear();
        iter_full_queue_edges_queued[gpu].clear();
      }
      delete[] iter_full_queue_time;
      iter_full_queue_time = NULL;
      delete[] iter_sub_queue_time;
      iter_sub_queue_time = NULL;
      delete[] iter_total_time;
      iter_total_time = NULL;
      delete[] iter_full_queue_nodes_queued;
      iter_full_queue_nodes_queued = NULL;
      delete[] iter_full_queue_edges_queued;
      iter_full_queue_edges_queued = NULL;
    }
#endif
    return retval;
  }

  /**
   * @brief Init function for enactor base class.
   *
   * @tparam Problem
   *
   * @param[in] max_grid_size Maximum CUDA block numbers in on grid
   * @param[in] advance_occupancy CTA Occupancy for Advance operator
   * @param[in] filter_occupancy CTA Occupancy for Filter operator
   * @param[in] node_lock_size The size of an auxiliary array used in enactor,
   * 1024 by default.
   *
   * \return cudaError_t object indicates the success of all CUDA calls.
   */
  // template <typename Problem>
  cudaError_t Init(int max_grid_size, int advance_occupancy,
                   int filter_occupancy, int node_lock_size = 1024) {
    cudaError_t retval = cudaSuccess;
    if (retval =
            work_progress.Init(num_gpus * num_gpus, util::HOST, true,
                               cudaHostAllocMapped | cudaHostAllocPortable))
      return retval;
    if (retval =
            enactor_stats.Init(num_gpus * num_gpus, util::HOST, true,
                               cudaHostAllocMapped | cudaHostAllocPortable))
      return retval;

    if (retval = frontier_attribute.Init(
            num_gpus * num_gpus, util::HOST, true,
            cudaHostAllocMapped | cudaHostAllocPortable))
      return retval;

    for (int gpu = 0; gpu < num_gpus; gpu++) {
      if (retval = util::SetDevice(gpu_idx[gpu])) return retval;
      // Setup work progress (only needs doing once since we maintain
      // it in our kernel code)
      for (int peer = 0; peer < num_gpus; peer++) {
        if (retval = work_progress[gpu * num_gpus + peer].Init()) return retval;

        if (retval = frontier_attribute[gpu * num_gpus + peer].Init())
          return retval;

        EnactorStats<SizeT> *enactor_stats_ =
            enactor_stats + gpu * num_gpus + peer;
        // initialize runtime stats
        enactor_stats_->advance_grid_size =
            MaxGridSize(gpu, advance_occupancy, max_grid_size);
        enactor_stats_->filter_grid_size =
            MaxGridSize(gpu, filter_occupancy, max_grid_size);
        if (retval = enactor_stats_->Init(node_lock_size)) return retval;

        if (gpu != peer) {
          int peer_access_avail;
          if (retval = util::GRError(
                  cudaDeviceCanAccessPeer(&peer_access_avail, gpu_idx[gpu],
                                          gpu_idx[peer]),
                  "cudaDeviceCanAccess failed", __FILE__, __LINE__))
            return retval;
          if (peer_access_avail) {
            if (retval = util::GRError(
                    cudaDeviceEnablePeerAccess(gpu_idx[peer], 0),
                    "cudaDeviceEnablePeerAccess failed", __FILE__, __LINE__))
              return retval;
          }
        }
      }
=======
template <
    typename GraphT,
    typename LabelT,
    typename _ValueT = typename GraphT::ValueT,
    util::ArrayFlag ARRAY_FLAG = util::ARRAY_NONE,
    unsigned int cudaHostRegisterFlag = cudaHostRegisterDefault>
class EnactorBase
{
public:
    typedef typename GraphT::VertexT VertexT;
    //typedef typename GraphT::ValueT  ValueT;
    typedef typename GraphT::SizeT   SizeT;
    typedef _ValueT ValueT;
    typedef EnactorSlice<GraphT, LabelT, ARRAY_FLAG, cudaHostRegisterFlag>
                                     EnactorSliceT;
    typedef MgpuSlice<VertexT, SizeT, ValueT>
                                     MgpuSliceT;

    int               num_gpus;
    std::vector<int>  gpu_idx;
    std::string       algo_name;
    util::Parameters *parameters;
    Enactor_Flag      flag;

    int           max_num_vertex_associates;
    int           max_num_value__associates;
    int           communicate_latency;
    float         communicate_multipy;
    int           expand_latency;
    int           subqueue_latency;
    int           fullqueue_latency;
    int           makeout_latency;
    int           min_sm_version;
    std::vector<double> queue_factors;
    double        trans_factor;

    //Device properties
    util::Array1D<SizeT, util::CudaProperties, ARRAY_FLAG,
        cudaHostRegisterFlag | cudaHostAllocMapped | cudaHostAllocPortable>
        cuda_props;

    //Per-GPU enactor slices
    util::Array1D<int, EnactorSliceT, ARRAY_FLAG,
        cudaHostRegisterFlag>// | cudaHostAllocMapped | cudaHostAllocPortable>
        enactor_slices;

    util::Array1D<int, MgpuSliceT, ARRAY_FLAG,
        cudaHostRegisterFlag>// | cudaHostAllocMapped | cudaHostAllocPortable>
        mgpu_slices;

    // Per-CPU-thread data
    util::Array1D<int, ThreadSlice> thread_slices;
    util::Array1D<int, CUTThread  > thread_Ids  ;

#ifdef ENABLE_PERFORMANCE_PROFILING
    util::Array1D<int, std::vector<std::vector<double> > > iter_full_queue_time;
    util::Array1D<int, std::vector<std::vector<double> > > iter_sub_queue_time;
    util::Array1D<int, std::vector<std::vector<double> > > iter_total_time;
    util::Array1D<int, std::vector<std::vector<SizeT > > > iter_full_queue_nodes_queued;
    util::Array1D<int, std::vector<std::vector<SizeT > > > iter_full_queue_edges_queued;
#endif

protected:

    /**
     * @brief EnactorBase constructor
     * @param[in] algo_name Name of the algorithm
     */
    EnactorBase(std::string algo_name = "test")
    {
        this -> algo_name = algo_name;
        cuda_props      .SetName("cuda_props"    );
        enactor_slices  .SetName("enactor_slices");
        thread_slices   .SetName("thread_slices" );
        thread_Ids      .SetName("thread_Ids"    );

#ifdef ENABLE_PERFORMANCE_PROFILING
        iter_full_queue_time        .SetName("iter_full_queue_time");
        iter_sub_queue_time         .SetName("iter_sub_queue_time" );
        iter_total_time             .SetName("iter_total_time"     );
        iter_full_queue_edges_queued.SetName("iter_full_queue_edges_queued");
        iter_full_queue_nodes_queued.SetName("iter_full_queue_nodes_queued");
#endif
    }

    /**
     * @brief EnactorBase destructor
     */
    virtual ~EnactorBase()
    {
        //Release();
    }

    /*
     * @brief Releasing allocated memory space
     * @param target The location to release memory from
     * \return cudaError_t error message(s), if any
     */
    cudaError_t Release(util::Location target = util::LOCATION_ALL)
    {
        cudaError_t retval;
        //util::PrintMsg("EnactorBase::Release() entered");

        if (thread_slices.GetPointer(util::HOST)!= NULL)
            GUARD_CU(Kill_Threads());

        if (enactor_slices.GetPointer(util::HOST) != NULL)
        for (int gpu = 0; gpu < num_gpus; gpu++)
        {
            GUARD_CU(util::SetDevice(gpu_idx[gpu]));
            for (int peer = 0; peer < num_gpus; peer++)
            {
                int idx = gpu * num_gpus + peer;
                GUARD_CU(enactor_slices[idx].Release(target));
            }
            GUARD_CU(mgpu_slices[gpu].Release(target));
        }
        GUARD_CU(cuda_props    .Release(target));
        GUARD_CU(enactor_slices.Release(target));
        GUARD_CU(mgpu_slices   .Release(target));
        GUARD_CU(thread_Ids    .Release(target));
        GUARD_CU(thread_slices .Release(target));

#ifdef ENABLE_PERFORMANCE_PROFILING
        if (iter_full_queue_time.GetPointer(util::HOST)!= NULL && (target & util::HOST) != 0)
        {
            for (int gpu = 0; gpu < num_gpus; gpu++)
            {
                for (auto it = iter_full_queue_time[gpu].begin();
                    it != iter_full_queue_time[gpu].end(); it++)
                    it -> clear();
                for (auto it = iter_sub_queue_time[gpu].begin();
                    it != iter_sub_queue_time[gpu].end(); it++)
                    it -> clear();
                for (auto it = iter_total_time[gpu].begin();
                    it != iter_total_time[gpu].end(); it++)
                    it -> clear();
                for (auto it = iter_full_queue_nodes_queued[gpu].begin();
                    it != iter_full_queue_nodes_queued[gpu].end(); it++)
                    it -> clear();
                for (auto it = iter_full_queue_edges_queued[gpu].begin();
                    it != iter_full_queue_edges_queued[gpu].end(); it++)
                    it -> clear();
                iter_full_queue_time        [gpu].clear();
                iter_sub_queue_time         [gpu].clear();
                iter_total_time             [gpu].clear();
                iter_full_queue_nodes_queued[gpu].clear();
                iter_full_queue_edges_queued[gpu].clear();
            }
            GUARD_CU(iter_full_queue_time        .Release(target));
            GUARD_CU(iter_sub_queue_time         .Release(target));
            GUARD_CU(iter_total_time             .Release(target));
            GUARD_CU(iter_full_queue_nodes_queued.Release(target));
            GUARD_CU(iter_full_queue_edges_queued.Release(target));
        }
#endif
        //util::PrintMsg("EnactorBase::Release() returning");
        return retval;
    }

   /**
     * @brief Init function for enactor base, called within Enactor::Init()
     * @param[in] parameters Running parameters.
     * @param[in] sub_graphs Pointer to the sub graphs on indivual GPUs
     * @param[in] flag Enactor flag
     * @param[in] num_queues The number queues in the frontier
     * @param[in] frontier_type The types of each queue in the frontier, default is VERTEX_FRONTIER
     * @param[in] target Target location of data
     * @param[in] skip_makeout_selection Whether to skip the makeout selection routine during communication
     * \return cudaError_t error message(s), if any
     */
    template <typename ProblemT>
    cudaError_t Init(
        //util::Parameters &parameters,
        //GraphT           *sub_graphs,
        ProblemT         &problem,
        Enactor_Flag      flag           = Enactor_None,
        unsigned int      num_queues     = 2,
        FrontierType     *frontier_types = NULL,
        util::Location    target         = util::DEVICE,
        bool              skip_makeout_selection = false)
    {
        typedef typename GraphT::GpT GpT;
        cudaError_t retval = cudaSuccess;
        util::Parameters &parameters = problem.parameters;
        GraphT* sub_graphs = problem.sub_graphs + 0;

        gpu_idx             = parameters.Get<std::vector<int>>("device");
        num_gpus            = gpu_idx.size();
        communicate_latency = parameters.Get<int   >("communicate-latency");
        communicate_multipy = parameters.Get<float >("communicate-multipy");
        expand_latency      = parameters.Get<int   >("expand-latency");
        subqueue_latency    = parameters.Get<int   >("subqueue-latency");
        fullqueue_latency   = parameters.Get<int   >("fullqueue-latency");
        makeout_latency     = parameters.Get<int   >("makeout-latency");
        queue_factors       = parameters.Get<std::vector<double>>("queue-factor");
        trans_factor        = parameters.Get<double>("trans-factor");
        std::string advance_mode = parameters.Get<std::string>("advance-mode");
        std::string filter_mode  = parameters.Get<std::string>("filter-mode");
        int max_grid_size   = parameters.Get<int   >("max-grid-size");
        bool quiet          = parameters.Get<bool  >("quiet");

        util::PrintMsg("Using advance mode " + advance_mode, !quiet);
        util::PrintMsg("Using filter mode " + filter_mode, !quiet);

        min_sm_version      = -1;
        this -> parameters  = &parameters;
        if (parameters.Get<bool>("v"))
            flag = flag | Debug;
        if (parameters.Get<bool>("size-check"))
            flag = flag | Size_Check;
        this -> flag        = flag;

        GUARD_CU(cuda_props    .Allocate(num_gpus, util::HOST));
        GUARD_CU(enactor_slices.Allocate(num_gpus * num_gpus, util::HOST));
        GUARD_CU(mgpu_slices   .Allocate(num_gpus, util::HOST));
        GUARD_CU(thread_slices .Allocate(num_gpus, util::HOST));
        GUARD_CU(thread_Ids    .Allocate(num_gpus, util::HOST));

#ifdef ENABLE_PERFORMANCE_PROFILING
        GUARD_CU(iter_full_queue_time        .Allocate(num_gpus, util::HOST));
        GUARD_CU(iter_sub_queue_time         .Allocate(num_gpus, util::HOST));
        GUARD_CU(iter_total_time             .Allocate(num_gpus, util::HOST));
        GUARD_CU(iter_full_queue_nodes_queued.Allocate(num_gpus, util::HOST));
        GUARD_CU(iter_full_queue_edges_queued.Allocate(num_gpus, util::HOST));
#endif

        for (int gpu = 0; gpu < num_gpus; gpu++)
        {
            if (target & util::DEVICE)
            {
                GUARD_CU(util::SetDevice(gpu_idx[gpu]));

                // Setup work progress (only needs doing once since we maintain
                // it in our kernel code)
                cuda_props   [gpu].Setup(gpu_idx[gpu]);
                if (min_sm_version == -1 ||
                    cuda_props[gpu].device_sm_version < min_sm_version)
                    min_sm_version = cuda_props[gpu].device_sm_version;
            }

            for (int peer = 0; peer < num_gpus; peer++)
            {
                auto &enactor_slice = enactor_slices[gpu*num_gpus + peer];

                GUARD_CU(enactor_slice.Init(num_queues, frontier_types,
                    algo_name + "::frontier[" + std::to_string(gpu) + "," +
                    std::to_string(peer) + "]", /*node_lock_size,*/ target,
                    cuda_props + gpu, advance_mode, filter_mode, max_grid_size));

                if (gpu != peer && (target & util::DEVICE) != 0)
                {
                    int peer_access_avail;
                    GUARD_CU2(cudaDeviceCanAccessPeer(
                        &peer_access_avail, gpu_idx[gpu], gpu_idx[peer]),
                        "cudaDeviceCanAccess failed");
                    if (peer_access_avail)
                    {
                        GUARD_CU2(cudaDeviceEnablePeerAccess(gpu_idx[peer],0),
                            "cudaDeviceEnablePeerAccess failed");
                    }
                }
            }
>>>>>>> 07c8340d

            auto &mgpu_slice = mgpu_slices[gpu];
            auto &sub_graph  = sub_graphs [gpu];
            mgpu_slice.max_num_vertex_associates = max_num_vertex_associates;
            mgpu_slice.max_num_value__associates = max_num_value__associates;
            GUARD_CU(mgpu_slice.Init(
                num_gpus, gpu_idx[gpu], sub_graph.nodes,
                sub_graph.nodes * queue_factors[0],
                sub_graph.GpT::in_counter + 0,
                sub_graph.GpT::out_counter + 0,
                trans_factor, skip_makeout_selection));

#ifdef ENABLE_PERFORMANCE_PROFILING
<<<<<<< HEAD
      iter_sub_queue_time[gpu].clear();
      iter_full_queue_time[gpu].clear();
      iter_total_time[gpu].clear();
      iter_full_queue_nodes_queued[gpu].clear();
      iter_full_queue_edges_queued[gpu].clear();
=======
            iter_sub_queue_time         [gpu].clear();
            iter_full_queue_time        [gpu].clear();
            iter_total_time             [gpu].clear();
            iter_full_queue_nodes_queued[gpu].clear();
            iter_full_queue_edges_queued[gpu].clear();
>>>>>>> 07c8340d
#endif
    }
<<<<<<< HEAD
    return retval;
  }

  /*
   * @brief Reset function.
   */
  cudaError_t Reset() {
    cudaError_t retval = cudaSuccess;

    for (int gpu = 0; gpu < num_gpus; gpu++) {
      if (retval = util::SetDevice(gpu_idx[gpu])) return retval;
      for (int peer = 0; peer < num_gpus; peer++) {
        if (retval = enactor_stats[gpu * num_gpus + peer].Reset())
          return retval;
        if (retval = work_progress[gpu * num_gpus + peer].Reset_())
          return retval;
        if (retval = frontier_attribute[gpu * num_gpus + peer].Reset())
          return retval;
      }
=======

    /**
     * @brief Reset base enactor, called within Enactor::Reset() function
     * @param[in] target Target location of data
     * \return cudaError_t error message(s), if any
     */
    cudaError_t Reset(util::Location target = util::DEVICE)
    {
        cudaError_t retval = cudaSuccess;

        for (int gpu = 0; gpu < num_gpus; gpu++)
        {
            if (target & util::DEVICE)
            {
                GUARD_CU(util::SetDevice(gpu_idx[gpu]));
            }
            for (int peer = 0; peer < num_gpus; peer++)
            {
                GUARD_CU(enactor_slices[gpu * num_gpus + peer]
                    .Reset(target));
            }
>>>>>>> 07c8340d

            GUARD_CU(mgpu_slices[gpu].Reset(target));
#ifdef ENABLE_PERFORMANCE_PROFILING
      iter_sub_queue_time[gpu].push_back(std::vector<double>());
      iter_full_queue_time[gpu].push_back(std::vector<double>());
      iter_total_time[gpu].push_back(std::vector<double>());
      iter_full_queue_nodes_queued[gpu].push_back(std::vector<SizeT>());
      iter_full_queue_edges_queued[gpu].push_back(std::vector<SizeT>());
#endif
<<<<<<< HEAD
    }
    return retval;
  }

  /**
   * @brief Setup function for enactor base class.
   *
   * @tparam Problem
   *
   * @param[in] max_grid_size Maximum CUDA block numbers in on grid
   * @param[in] advance_occupancy CTA Occupancy for Advance operator
   * @param[in] filter_occupancy CTA Occupancy for Filter operator
   * @param[in] node_lock_size The size of an auxiliary array used in enactor,
   * 256 by default.
   *
   * \return cudaError_t object indicates the success of all CUDA calls.
   */
  // template <typename Problem>
  cudaError_t Setup(int max_grid_size, int advance_occupancy,
                    int filter_occupancy, int node_lock_size = 1024) {
    cudaError_t retval = cudaSuccess;

    if (retval = Init(/*problem,*/ max_grid_size, advance_occupancy,
                      filter_occupancy, node_lock_size))
      return retval;
    if (retval = Reset()) return retval;
    return retval;
  }

  /**
   * @brief Utility function for getting the max grid size.
   *
   * @param[in] gpu
   * @param[in] cta_occupancy CTA occupancy for current architecture
   * @param[in] max_grid_size Preset max grid size. If less or equal to 0, fully
   * populate all SMs
   *
   * \return The maximum number of thread blocks this enactor class can launch.
   */
  int MaxGridSize(int gpu, int cta_occupancy, int max_grid_size = 0) {
    if (max_grid_size <= 0) {
      max_grid_size =
          cuda_props[gpu].device_props.multiProcessorCount * cta_occupancy;
    }

    return max_grid_size;
  }
};
=======

            thread_slices[gpu].status = ThreadSlice::Status::Wait;
        }
        return retval;
    }

    cudaError_t Sync()
    {
        cudaError_t retval = cudaSuccess;
        for (int gpu = 0; gpu < num_gpus; gpu++)
        {
            GUARD_CU(util::SetDevice(gpu_idx[gpu]));
            GUARD_CU2(cudaDeviceSynchronize(),
                "cudaDeviceSynchronize failed");
        }
        return retval;
    }

    /**
     * @brief Initialize the controling threads on CPU, called within Enactor::Init() function
     * @tparam EnactorT Type of enactor
     * @param enactor pointer to the enactor
     * @param thread_func The function pointer to the CPU thread
     * \return cudaError_t error message(s), if any
     */
    template <typename EnactorT>
    cudaError_t Init_Threads(EnactorT *enactor,
        CUT_THREADROUTINE thread_func)
    {
        for (int gpu=0; gpu<this->num_gpus; gpu++)
        {
            thread_slices[gpu].thread_num    = gpu;
            thread_slices[gpu].problem       = (void*)enactor -> problem;
            thread_slices[gpu].enactor       = (void*)enactor;
            //thread_slices[gpu].context       = &(context[gpu*this->num_gpus]);
            thread_slices[gpu].status        = ThreadSlice::Status::Inited;
            //thread_slices[gpu].thread_Id     = cutStartThread(
            //        thread_func,
            //        (void*)&(thread_slices[gpu]));
            //thread_Ids[gpu] = thread_slices[gpu].thread_Id;
        }

        //for (int gpu=0; gpu < this->num_gpus; gpu++)
        //{
        //    while (thread_slices[gpu].status != ThreadSlice::Status::Idle)
        //    {
        //        sleep(0);
        //        //std::this_thread::sleep_for(std::chrono::microseconds(0));
        //        //std::this_thread::yield();
        //    }
        //}
        return cudaSuccess;
    }

    /**
      * @brief Run the CPU threads, called within the Enactor::Enact() function
      * \return cudaError_t error message(s), if any
      */
    template <typename EnactorT>
    cudaError_t Run_Threads(EnactorT *enactor)
    {
        cudaError_t retval = cudaSuccess;

        //for (int gpu=0; gpu< num_gpus; gpu++)
        //{
        //    thread_slices[gpu].status = ThreadSlice::Status::Running;
        //}
        //for (int gpu=0; gpu< num_gpus; gpu++)
        //{
        //    while (thread_slices[gpu].status != ThreadSlice::Status::Idle)
        //    {
        //        sleep(0);
        //        //std::this_thread::sleep_for(std::chrono::microseconds(0));
        //        //std::this_thread::yield();
        //    }
        //}

        #pragma omp parallel for num_threads(num_gpus)
        for (int gpu = 0; gpu < num_gpus; gpu ++)
        {
            auto &retval = enactor_slices[gpu * num_gpus].enactor_stats.retval;
            retval = util::SetDevice(gpu_idx[gpu]);
            if (retval == cudaSuccess)
            {
                enactor -> Run(thread_slices[gpu]);
            }
        }

        for (int gpu=0; gpu< num_gpus * num_gpus; gpu++)
        {
            GUARD_CU(enactor_slices[gpu].enactor_stats.retval);
        }
        return retval;
    }

    /**
      * @brief Kill the CPU threads, called within the Enactor::Release() function
      * \return cudaError_t error message(s), if any
      */
    cudaError_t Kill_Threads()
    {
        cudaError_t retval = cudaSuccess;

        //if (thread_slices.GetPointer(util::HOST) != NULL)
        //{
        //    for (int gpu = 0; gpu < this->num_gpus; gpu++)
        //        thread_slices[gpu].status = ThreadSlice::Status::ToKill;
        //    cutWaitForThreads(thread_Ids + 0, this->num_gpus);
        //}
        return retval;
    }
}; // EnactorBase
>>>>>>> 07c8340d

}  // namespace app
}  // namespace gunrock

// Leave this at the end of the file
// Local Variables:
// mode:c++
// c-file-style: "NVIDIA"
// End:<|MERGE_RESOLUTION|>--- conflicted
+++ resolved
@@ -160,230 +160,6 @@
  * @tparam ARRAY_FLAG Flags for util::Array1D used in the enactor
  * @tparam cudaHostRegisterFlag Flags for util::Array1D used in the enactor
  */
-<<<<<<< HEAD
-template <typename SizeT>  //,
-// bool     _DEBUG,  // if DEBUG is set, print details to STDOUT
-// bool     _SIZE_CHECK>
-class EnactorBase {
- public:
-  // static const bool DEBUG = _DEBUG;
-  // static const bool SIZE_CHECK = _SIZE_CHECK;
-  int num_gpus;
-  int *gpu_idx;
-  FrontierType frontier_type;
-  bool instrument;
-  bool debug;
-  bool size_check;
-  int communicate_latency;
-  float communicate_multipy;
-  int expand_latency;
-  int subqueue_latency;
-  int fullqueue_latency;
-  int makeout_latency;
-  int min_sm_version;
-
-  // Device properties
-  util::Array1D<SizeT, util::CudaProperties> cuda_props;
-
-  // Queue size counters and accompanying functionality
-  util::Array1D<SizeT, util::CtaWorkProgressLifetime<SizeT> > work_progress;
-  util::Array1D<SizeT, EnactorStats<SizeT> > enactor_stats;
-  util::Array1D<SizeT, FrontierAttribute<SizeT> > frontier_attribute;
-
-  FrontierType GetFrontierType() { return frontier_type; }
-
-#ifdef ENABLE_PERFORMANCE_PROFILING
-  std::vector<std::vector<double> > *iter_full_queue_time;
-  std::vector<std::vector<double> > *iter_sub_queue_time;
-  std::vector<std::vector<double> > *iter_total_time;
-  std::vector<std::vector<SizeT> > *iter_full_queue_nodes_queued;
-  std::vector<std::vector<SizeT> > *iter_full_queue_edges_queued;
-#endif
-
- protected:
-  /**
-   * @brief Constructor
-   *
-   * @param[in] _frontier_type The frontier type (i.e., edge/vertex/mixed)
-   * @param[in] _num_gpus
-   * @param[in] _gpu_idx
-   * @param[in] _instrument
-   * @param[in] _debug
-   * @param[in] _size_check
-   */
-  EnactorBase(FrontierType _frontier_type, int _num_gpus, int *_gpu_idx,
-              bool _instrument, bool _debug, bool _size_check)
-      : frontier_type(_frontier_type),
-        num_gpus(_num_gpus),
-        gpu_idx(_gpu_idx),
-        instrument(_instrument),
-        debug(_debug),
-        size_check(_size_check),
-        communicate_latency(0),
-        communicate_multipy(-1.0f),
-        expand_latency(0),
-        subqueue_latency(0),
-        fullqueue_latency(0),
-        makeout_latency(0) {
-    cuda_props.SetName("cuda_props");
-    work_progress.SetName("work_progress");
-    enactor_stats.SetName("enactor_stats");
-    frontier_attribute.SetName("frontier_attribute");
-
-    if (cuda_props.Init(num_gpus, util::HOST, true,
-                        cudaHostAllocMapped | cudaHostAllocPortable))
-      return;
-    min_sm_version = -1;
-    for (int gpu = 0; gpu < num_gpus; gpu++) {
-      if (util::SetDevice(gpu_idx[gpu])) return;
-      // Setup work progress (only needs doing once since we maintain
-      // it in our kernel code)
-      cuda_props[gpu].Setup(gpu_idx[gpu]);
-      if (min_sm_version == -1 ||
-          cuda_props[gpu].device_sm_version < min_sm_version)
-        min_sm_version = cuda_props[gpu].device_sm_version;
-    }
-
-#ifdef ENABLE_PERFORMANCE_PROFILING
-    iter_full_queue_time = new std::vector<std::vector<double> >[num_gpus];
-    iter_sub_queue_time = new std::vector<std::vector<double> >[num_gpus];
-    iter_total_time = new std::vector<std::vector<double> >[num_gpus];
-    iter_full_queue_nodes_queued =
-        new std::vector<std::vector<SizeT> >[num_gpus];
-    iter_full_queue_edges_queued =
-        new std::vector<std::vector<SizeT> >[num_gpus];
-#endif
-  }
-
-  /**
-   * @brief EnactorBase destructor
-   */
-  virtual ~EnactorBase() { Release(); }
-
-  cudaError_t Release() {
-    cudaError_t retval;
-    if (enactor_stats.GetPointer() != NULL)
-      for (int gpu = 0; gpu < num_gpus; gpu++) {
-        if (retval = util::SetDevice(gpu_idx[gpu])) return retval;
-        for (int peer = 0; peer < num_gpus; peer++) {
-          if (retval = enactor_stats[gpu * num_gpus + peer].Release())
-            return retval;
-          if (retval = work_progress[gpu * num_gpus + peer].Release())
-            return retval;
-          if (retval = frontier_attribute[gpu * num_gpus + peer].Release())
-            return retval;
-        }
-      }
-    if (retval = work_progress.Release()) return retval;
-    if (retval = cuda_props.Release()) return retval;
-    if (retval = enactor_stats.Release()) return retval;
-    if (retval = frontier_attribute.Release()) return retval;
-
-#ifdef ENABLE_PERFORMANCE_PROFILING
-    if (iter_full_queue_time) {
-      for (int gpu = 0; gpu < num_gpus; gpu++) {
-        for (auto it = iter_full_queue_time[gpu].begin();
-             it != iter_full_queue_time[gpu].end(); it++)
-          it->clear();
-        for (auto it = iter_sub_queue_time[gpu].begin();
-             it != iter_sub_queue_time[gpu].end(); it++)
-          it->clear();
-        for (auto it = iter_total_time[gpu].begin();
-             it != iter_total_time[gpu].end(); it++)
-          it->clear();
-        for (auto it = iter_full_queue_nodes_queued[gpu].begin();
-             it != iter_full_queue_nodes_queued[gpu].end(); it++)
-          it->clear();
-        for (auto it = iter_full_queue_edges_queued[gpu].begin();
-             it != iter_full_queue_edges_queued[gpu].end(); it++)
-          it->clear();
-        iter_full_queue_time[gpu].clear();
-        iter_sub_queue_time[gpu].clear();
-        iter_total_time[gpu].clear();
-        iter_full_queue_nodes_queued[gpu].clear();
-        iter_full_queue_edges_queued[gpu].clear();
-      }
-      delete[] iter_full_queue_time;
-      iter_full_queue_time = NULL;
-      delete[] iter_sub_queue_time;
-      iter_sub_queue_time = NULL;
-      delete[] iter_total_time;
-      iter_total_time = NULL;
-      delete[] iter_full_queue_nodes_queued;
-      iter_full_queue_nodes_queued = NULL;
-      delete[] iter_full_queue_edges_queued;
-      iter_full_queue_edges_queued = NULL;
-    }
-#endif
-    return retval;
-  }
-
-  /**
-   * @brief Init function for enactor base class.
-   *
-   * @tparam Problem
-   *
-   * @param[in] max_grid_size Maximum CUDA block numbers in on grid
-   * @param[in] advance_occupancy CTA Occupancy for Advance operator
-   * @param[in] filter_occupancy CTA Occupancy for Filter operator
-   * @param[in] node_lock_size The size of an auxiliary array used in enactor,
-   * 1024 by default.
-   *
-   * \return cudaError_t object indicates the success of all CUDA calls.
-   */
-  // template <typename Problem>
-  cudaError_t Init(int max_grid_size, int advance_occupancy,
-                   int filter_occupancy, int node_lock_size = 1024) {
-    cudaError_t retval = cudaSuccess;
-    if (retval =
-            work_progress.Init(num_gpus * num_gpus, util::HOST, true,
-                               cudaHostAllocMapped | cudaHostAllocPortable))
-      return retval;
-    if (retval =
-            enactor_stats.Init(num_gpus * num_gpus, util::HOST, true,
-                               cudaHostAllocMapped | cudaHostAllocPortable))
-      return retval;
-
-    if (retval = frontier_attribute.Init(
-            num_gpus * num_gpus, util::HOST, true,
-            cudaHostAllocMapped | cudaHostAllocPortable))
-      return retval;
-
-    for (int gpu = 0; gpu < num_gpus; gpu++) {
-      if (retval = util::SetDevice(gpu_idx[gpu])) return retval;
-      // Setup work progress (only needs doing once since we maintain
-      // it in our kernel code)
-      for (int peer = 0; peer < num_gpus; peer++) {
-        if (retval = work_progress[gpu * num_gpus + peer].Init()) return retval;
-
-        if (retval = frontier_attribute[gpu * num_gpus + peer].Init())
-          return retval;
-
-        EnactorStats<SizeT> *enactor_stats_ =
-            enactor_stats + gpu * num_gpus + peer;
-        // initialize runtime stats
-        enactor_stats_->advance_grid_size =
-            MaxGridSize(gpu, advance_occupancy, max_grid_size);
-        enactor_stats_->filter_grid_size =
-            MaxGridSize(gpu, filter_occupancy, max_grid_size);
-        if (retval = enactor_stats_->Init(node_lock_size)) return retval;
-
-        if (gpu != peer) {
-          int peer_access_avail;
-          if (retval = util::GRError(
-                  cudaDeviceCanAccessPeer(&peer_access_avail, gpu_idx[gpu],
-                                          gpu_idx[peer]),
-                  "cudaDeviceCanAccess failed", __FILE__, __LINE__))
-            return retval;
-          if (peer_access_avail) {
-            if (retval = util::GRError(
-                    cudaDeviceEnablePeerAccess(gpu_idx[peer], 0),
-                    "cudaDeviceEnablePeerAccess failed", __FILE__, __LINE__))
-              return retval;
-          }
-        }
-      }
-=======
 template <
     typename GraphT,
     typename LabelT,
@@ -647,7 +423,6 @@
                     }
                 }
             }
->>>>>>> 07c8340d
 
             auto &mgpu_slice = mgpu_slices[gpu];
             auto &sub_graph  = sub_graphs [gpu];
@@ -661,42 +436,15 @@
                 trans_factor, skip_makeout_selection));
 
 #ifdef ENABLE_PERFORMANCE_PROFILING
-<<<<<<< HEAD
-      iter_sub_queue_time[gpu].clear();
-      iter_full_queue_time[gpu].clear();
-      iter_total_time[gpu].clear();
-      iter_full_queue_nodes_queued[gpu].clear();
-      iter_full_queue_edges_queued[gpu].clear();
-=======
             iter_sub_queue_time         [gpu].clear();
             iter_full_queue_time        [gpu].clear();
             iter_total_time             [gpu].clear();
             iter_full_queue_nodes_queued[gpu].clear();
             iter_full_queue_edges_queued[gpu].clear();
->>>>>>> 07c8340d
 #endif
-    }
-<<<<<<< HEAD
-    return retval;
-  }
-
-  /*
-   * @brief Reset function.
-   */
-  cudaError_t Reset() {
-    cudaError_t retval = cudaSuccess;
-
-    for (int gpu = 0; gpu < num_gpus; gpu++) {
-      if (retval = util::SetDevice(gpu_idx[gpu])) return retval;
-      for (int peer = 0; peer < num_gpus; peer++) {
-        if (retval = enactor_stats[gpu * num_gpus + peer].Reset())
-          return retval;
-        if (retval = work_progress[gpu * num_gpus + peer].Reset_())
-          return retval;
-        if (retval = frontier_attribute[gpu * num_gpus + peer].Reset())
-          return retval;
-      }
-=======
+        }
+        return retval;
+    }
 
     /**
      * @brief Reset base enactor, called within Enactor::Reset() function
@@ -718,66 +466,15 @@
                 GUARD_CU(enactor_slices[gpu * num_gpus + peer]
                     .Reset(target));
             }
->>>>>>> 07c8340d
 
             GUARD_CU(mgpu_slices[gpu].Reset(target));
 #ifdef ENABLE_PERFORMANCE_PROFILING
-      iter_sub_queue_time[gpu].push_back(std::vector<double>());
-      iter_full_queue_time[gpu].push_back(std::vector<double>());
-      iter_total_time[gpu].push_back(std::vector<double>());
-      iter_full_queue_nodes_queued[gpu].push_back(std::vector<SizeT>());
-      iter_full_queue_edges_queued[gpu].push_back(std::vector<SizeT>());
+            iter_sub_queue_time [gpu].push_back(std::vector<double>());
+            iter_full_queue_time[gpu].push_back(std::vector<double>());
+            iter_total_time     [gpu].push_back(std::vector<double>());
+            iter_full_queue_nodes_queued[gpu].push_back(std::vector<SizeT>());
+            iter_full_queue_edges_queued[gpu].push_back(std::vector<SizeT>());
 #endif
-<<<<<<< HEAD
-    }
-    return retval;
-  }
-
-  /**
-   * @brief Setup function for enactor base class.
-   *
-   * @tparam Problem
-   *
-   * @param[in] max_grid_size Maximum CUDA block numbers in on grid
-   * @param[in] advance_occupancy CTA Occupancy for Advance operator
-   * @param[in] filter_occupancy CTA Occupancy for Filter operator
-   * @param[in] node_lock_size The size of an auxiliary array used in enactor,
-   * 256 by default.
-   *
-   * \return cudaError_t object indicates the success of all CUDA calls.
-   */
-  // template <typename Problem>
-  cudaError_t Setup(int max_grid_size, int advance_occupancy,
-                    int filter_occupancy, int node_lock_size = 1024) {
-    cudaError_t retval = cudaSuccess;
-
-    if (retval = Init(/*problem,*/ max_grid_size, advance_occupancy,
-                      filter_occupancy, node_lock_size))
-      return retval;
-    if (retval = Reset()) return retval;
-    return retval;
-  }
-
-  /**
-   * @brief Utility function for getting the max grid size.
-   *
-   * @param[in] gpu
-   * @param[in] cta_occupancy CTA occupancy for current architecture
-   * @param[in] max_grid_size Preset max grid size. If less or equal to 0, fully
-   * populate all SMs
-   *
-   * \return The maximum number of thread blocks this enactor class can launch.
-   */
-  int MaxGridSize(int gpu, int cta_occupancy, int max_grid_size = 0) {
-    if (max_grid_size <= 0) {
-      max_grid_size =
-          cuda_props[gpu].device_props.multiProcessorCount * cta_occupancy;
-    }
-
-    return max_grid_size;
-  }
-};
-=======
 
             thread_slices[gpu].status = ThreadSlice::Status::Wait;
         }
@@ -890,10 +587,9 @@
         return retval;
     }
 }; // EnactorBase
->>>>>>> 07c8340d
-
-}  // namespace app
-}  // namespace gunrock
+
+} // namespace app
+} // namespace gunrock
 
 // Leave this at the end of the file
 // Local Variables:
