// ----------------------------------------------------------------
// Gunrock -- Fast and Efficient GPU Graph Library
// ----------------------------------------------------------------
// This source code is distributed under the terms of LICENSE.TXT
// in the root directory of this source distribution.
// ----------------------------------------------------------------

/**
 * @file
 * bfs_problem.cuh
 *
 * @brief GPU Storage management Structure for BFS Problem Data
 */

#pragma once

#include <gunrock/app/problem_base.cuh>
#include <gunrock/util/memset_kernel.cuh>
#include <gunrock/util/array_utils.cuh>

namespace gunrock {
namespace app {
namespace bfs {

enum DIRECTION {
    FORWARD  = 0,
    BACKWARD = 1,
    UNDECIDED= 2,
};

/**
 * @brief Breadth-First Search Problem structure stores device-side vectors for doing BFS computing on the GPU.
 *
 * @tparam VertexId             Type of signed integer to use as vertex id (e.g., uint32)
 * @tparam SizeT                Type of unsigned integer to use for array indexing. (e.g., uint32)
 * @tparam Value                Type of float or double to use for computing BC value.
 * @tparam _MARK_PREDECESSORS   Boolean type parameter which defines whether to mark predecessor value for each node.
 * @tparam _ENABLE_IDEMPOTENCE  Boolean type parameter which defines whether to enable idempotence operation for graph traverse.
 * @tparam _USE_DOUBLE_BUFFER   Boolean type parameter which defines whether to use double buffer.
 */
template <
<<<<<<< HEAD
    typename    VertexId,                       
    typename    SizeT,                          
    typename    Value,                          
    bool        _MARK_PREDECESSORS,             
    bool        _ENABLE_IDEMPOTENCE,
    bool        _USE_DOUBLE_BUFFER>
struct BFSProblem : ProblemBase<VertexId, SizeT, Value,
    _MARK_PREDECESSORS, 
    _ENABLE_IDEMPOTENCE,
    _USE_DOUBLE_BUFFER, 
    false, // _ENABLE_BACKWARD
    false, // _KEEP_ORDER
    false> // _KEEP_NODE_NUM*/
=======
    typename    VertexId,
    typename    SizeT,
    typename    Value,
    bool        _MARK_PREDECESSORS,
    bool        _ENABLE_IDEMPOTENCE>//,
    //bool        _USE_DOUBLE_BUFFER>
struct BFSProblem : ProblemBase<VertexId, SizeT, Value,
    _MARK_PREDECESSORS,
    _ENABLE_IDEMPOTENCE>
    //_USE_DOUBLE_BUFFER,
    //false, // _ENABLE_BACKWARD
    //false, // _KEEP_ORDER
    //false> // _KEEP_NODE_NUM
>>>>>>> f1630441
{
    //Helper structures
    static const bool MARK_PREDECESSORS  = _MARK_PREDECESSORS;
    static const bool ENABLE_IDEMPOTENCE = _ENABLE_IDEMPOTENCE;
    static const int  MAX_NUM_VERTEX_ASSOCIATES =
        (MARK_PREDECESSORS/* && !_ENABLE_IDEMPOTENCE*/) ? 1 : 0;
    static const int  MAX_NUM_VALUE__ASSOCIATES = 0;
    typedef ProblemBase  <VertexId, SizeT, Value,
        MARK_PREDECESSORS, ENABLE_IDEMPOTENCE> BaseProblem;
    typedef DataSliceBase<VertexId, SizeT, Value,
        MAX_NUM_VERTEX_ASSOCIATES, MAX_NUM_VALUE__ASSOCIATES> BaseDataSlice;
    //typedef unsigned char MaskT;
    typedef unsigned char MaskT;
    /**
     * @brief Data slice structure which contains BFS problem specific data.
     */
    struct DataSlice : BaseDataSlice
    {
        //util::Array1D<SizeT, MaskT         > visited_mask  ;
        //util::Array1D<SizeT, unsigned int  > temp_marker   ;
        util::Array1D<SizeT, VertexId      > original_vertex;
        //util::Array1D<SizeT, SizeT         > input_counter;
        //util::Array1D<SizeT, SizeT         > output_counter;
        //util::Array1D<SizeT, int           > edge_marker;
        util::Array1D<SizeT, SizeT         > vertex_markers[2];
        SizeT num_visited_vertices, num_unvisited_vertices;
        bool been_in_backward;
        DIRECTION current_direction, previous_direction;
        util::Array1D<SizeT, VertexId      > unvisited_vertices[2];
        util::Array1D<SizeT, SizeT         > split_lengths;
        util::Array1D<SizeT, VertexId      > local_vertices;
        util::Array1D<SizeT, DIRECTION     > direction_votes;
        util::Array1D<SizeT, MaskT         > old_mask;
        util::Array1D<SizeT, MaskT*        > in_masks;

        /*
         * @brief Default constructor
         */
        DataSlice() : BaseDataSlice()
        {
            //visited_mask    .SetName("visited_mask"    );
            //temp_marker     .SetName("temp_marker"     );
            original_vertex .SetName("original_vertex" );
            //input_counter   .SetName("input_counter"   );
            //output_counter  .SetName("output_counter"  );
            //edge_marker     .SetName("edge_marker"     );
            vertex_markers[0].SetName("vertex_markers[0]");
            vertex_markers[1].SetName("vertex_markers[1]");
            unvisited_vertices[0].SetName("unvisited_vertices[0]");
            unvisited_vertices[1].SetName("unvisited_vertices[1]");
            local_vertices.SetName("local_vertices");
            split_lengths.SetName("split_length");
            direction_votes.SetName("direction_votes");
            old_mask.SetName("old_mask");
            in_masks.SetName("in_masks");
        }

        /*
         * @brief Default destructor
         */
        virtual ~DataSlice()
        {
            Release();
        }

        cudaError_t Release()
        {
            cudaError_t retval = cudaSuccess;
            if (retval = util::SetDevice(this->gpu_idx)) return retval;
            if (retval = BaseDataSlice::Release())  return retval;
            //if (retval = visited_mask   .Release()) return retval;
            //if (retval = temp_marker    .Release()) return retval;
            if (retval = original_vertex.Release()) return retval;
            //if (retval = input_counter  .Release()) return retval;
            //if (retval = output_counter .Release()) return retval;
            //if (retval = edge_marker    .Release()) return retval;
            if (retval = vertex_markers[0].Release()) return retval;
            if (retval = vertex_markers[1].Release()) return retval;
            if (retval = unvisited_vertices[0].Release()) return retval;
            if (retval = unvisited_vertices[1].Release()) return retval;
            if (retval = split_lengths.Release()) return retval;
            if (retval = local_vertices.Release()) return retval;
            if (retval = direction_votes.Release()) return retval;
            if (retval = old_mask.Release()) return retval;
            if (retval = in_masks.Release()) return retval;
            return retval;
        }

        /**
         * @brief initialization function.
         *
         * @param[in] num_gpus Number of the GPUs used.
         * @param[in] gpu_idx GPU index used for testing.
         * @param[in] use_double_buffer Whether to use double buffer
         * @param[in] graph Pointer to the graph we process on.
         * @param[in] graph_slice
         * @param[in] num_in_nodes
         * @param[in] num_out_nodes
         * @param[in] queue_sizing Maximum queue sizing factor.
         * @param[in] in_sizing
         * @param[in] skip_makeout_selection
         * @param[in] keep_node_num
         *
         * \return cudaError_t object Indicates the success of all CUDA calls.
         */
        cudaError_t Init(
            int   num_gpus,
            int   gpu_idx,
            bool  use_double_buffer,
            Csr<VertexId, SizeT, Value> *graph,
            GraphSlice<VertexId, SizeT, Value> *graph_slice,
            SizeT *num_in_nodes,
            SizeT *num_out_nodes,
            float queue_sizing = 2.0,
            float in_sizing = 1.0,
            bool  skip_makeout_selection = false,
            bool  keep_node_num = false)
        {
            cudaError_t retval = cudaSuccess;
            if (retval = BaseDataSlice::Init(
                num_gpus,
                gpu_idx,
                use_double_buffer,
                //num_vertex_associate,
                //num_value__associate,
                graph,
                num_in_nodes,
                num_out_nodes,
                in_sizing,
                skip_makeout_selection)) return retval;

            // Create SoA on device
            if (retval = this->labels        .Allocate(graph->nodes, util::DEVICE)) return retval;
            //if (retval = this->input_counter .Allocate(graph->nodes, util::DEVICE)) return retval;
            //if (retval = this->output_counter.Allocate(graph->edges, util::DEVICE)) return retval;
            //if (retval = this->edge_marker   .Allocate(graph->edges, util::DEVICE)) return retval;
            //if (retval = vertex_markers[0].Allocate(graph->nodes + 2, util::DEVICE)) return retval;
            //if (retval = vertex_markers[1].Allocate(graph->nodes + 2, util::DEVICE)) return retval;
            if (retval = unvisited_vertices[0].Allocate(graph->nodes, util::DEVICE)) return retval;
            if (retval = unvisited_vertices[1].Allocate(graph->nodes, util::DEVICE)) return
            retval;
            if (retval = split_lengths.Init(2, util::HOST | util::DEVICE, true, cudaHostAllocMapped | cudaHostAllocPortable))
                return retval;
            if (retval = direction_votes.Allocate(4, util::HOST));

            if (MARK_PREDECESSORS)
            {
                if (retval = this->preds     .Allocate(graph->nodes,util::DEVICE)) return retval;
                //if (retval = this->temp_preds.Allocate(graph->nodes,util::DEVICE)) return retval;
            }

            if (ENABLE_IDEMPOTENCE)
            {
                if (retval = this -> visited_mask.Allocate(graph->nodes / (sizeof(MaskT)*8) + 2*sizeof(VertexId), util::DEVICE))
                    return retval;
                if (false) //(num_gpus > 1 && !MARK_PREDECESSORS)
                {
                    if (retval = old_mask.Allocate(graph -> nodes / (sizeof(MaskT)*8) + 2*sizeof(VertexId), util::DEVICE))
                        return retval;
                    if (retval = in_masks.Allocate(num_gpus, util::HOST | util::DEVICE)) return retval;
                    for (int gpu = 0; gpu < num_gpus; gpu++)
                    {
                        if (retval = this -> keys_out[gpu].Release()) return retval;
                        this -> keys_out[gpu].SetPointer(
                            (VertexId*)(this -> visited_mask.GetPointer(util::DEVICE)),
                            (graph -> nodes / (sizeof(MaskT)*8) + 1) * sizeof(MaskT) / sizeof(VertexId) + 1,
                            util::DEVICE);
                        this -> keys_outs[gpu] = (VertexId*)(this -> visited_mask.GetPointer(util::DEVICE)); 
                    }
                    this -> keys_outs.Move(util::HOST, util::DEVICE);
                }
            }

            if (num_gpus > 1)
            {
                //this->vertex_associate_orgs[0] = this->labels.GetPointer(util::DEVICE);
                if (MARK_PREDECESSORS)
                {
                    this->vertex_associate_orgs[0] = this->preds.GetPointer(util::DEVICE);
                    if (!keep_node_num)
                    original_vertex.SetPointer(
                        graph_slice -> original_vertex.GetPointer(util::DEVICE),
                        graph_slice -> original_vertex.GetSize(),
                        util::DEVICE);
                }

                if (retval = this->vertex_associate_orgs.Move(util::HOST, util::DEVICE))
                    return retval;
                //if (retval = temp_marker. Allocate(graph->nodes, util::DEVICE)) return retval;

                SizeT local_counter = 0;
                for (VertexId v=0; v<graph->nodes; v++)
                if (graph_slice -> partition_table[v] == 0)
                    local_counter ++;
                if (retval = local_vertices.Allocate(local_counter, util::HOST | util::DEVICE))
                    return retval;
                local_counter = 0;
                for (VertexId v=0; v<graph->nodes; v++)
                if (graph_slice -> partition_table[v] == 0)
                {
                    local_vertices[local_counter] = v;
                    local_counter ++;
                }
                if (retval = local_vertices.Move(util::HOST, util::DEVICE))
                    return retval;
                //util::cpu_mt::PrintCPUArray<SizeT, VertexId>("local_vertices", local_vertices.GetPointer(util::HOST), local_counter, gpu_idx);
            }
            return retval;
        } // end Init

        /**
         * @brief Reset problem function. Must be called prior to each run.
         *
         * @param[in] frontier_type The frontier type (i.e., edge/vertex/mixed).
         * @param[in] graph_slice Pointer to the graph slice we process on.
         * @param[in] queue_sizing Size scaling factor for work queue allocation (e.g., 1.0 creates n-element and m-element vertex and edge frontiers, respectively).
         * @param[in] queue_sizing1 Size scaling factor for work queue allocation.
         *
         * \return cudaError_t object Indicates the success of all CUDA calls.
         */
        cudaError_t Reset(
            FrontierType frontier_type,
            GraphSlice<VertexId, SizeT, Value>  *graph_slice,
            double queue_sizing = 2.0,
            double queue_sizing1 = -1.0)
        {
            cudaError_t retval = cudaSuccess;
            SizeT nodes = graph_slice->nodes;
            SizeT edges = graph_slice->edges;
            SizeT new_frontier_elements[2] = {0,0};
            SizeT max_queue_length = 0;
            num_visited_vertices = 0;
            num_unvisited_vertices = 0;
            been_in_backward = false;
            current_direction = FORWARD;
            previous_direction = FORWARD;
            if (queue_sizing1 < 0) queue_sizing1 = queue_sizing;

            if (retval = util::SetDevice( this -> gpu_idx)) return retval;
            for (int gpu = 0; gpu < this -> num_gpus * 2; gpu++)
                this -> wait_marker[gpu] = 0;
            for (int i=0; i<4; i++)
            for (int gpu = 0; gpu < this -> num_gpus * 2; gpu++)
            for (int stage=0; stage < this -> num_stages; stage++)
                this -> events_set[i][gpu][stage] = false;
            for (int gpu = 0; gpu < this -> num_gpus; gpu++)
            for (int i=0; i<2; i++)
                this -> in_length[i][gpu] = 0;
            for (int peer=0; peer<this->num_gpus; peer++)
                this -> out_length[peer] = 1;
            for (int i=0; i<4; i++)
                direction_votes[i] = UNDECIDED;

            for (int peer=0;peer<(this->num_gpus > 1 ? this->num_gpus+1 : 1);peer++)
            //for (int peer=0;peer< this->num_gpus+1;peer++)
            for (int i=0; i < 2; i++)
            {
                double queue_sizing_ = (i==0 ? queue_sizing : queue_sizing1);
                switch (frontier_type)
                {
                case VERTEX_FRONTIERS :
                    // O(n) ping-pong global vertex frontiers
                    new_frontier_elements[0] = ((this->num_gpus > 1) ?
                        graph_slice->in_counter[peer] : graph_slice->nodes) * queue_sizing_ +2;
                    new_frontier_elements[1] = new_frontier_elements[0];
                    break;

                case EDGE_FRONTIERS :
                    // O(m) ping-pong global edge frontiers
                    new_frontier_elements[0] = graph_slice->edges * queue_sizing_ +2;
                    new_frontier_elements[1] = new_frontier_elements[0];
                    break;

                case MIXED_FRONTIERS :
                    // O(n) global vertex frontier, O(m) global edge frontier
                    new_frontier_elements[0] = ((this->num_gpus > 1) ?
                        graph_slice->in_counter[peer] : graph_slice->nodes) * queue_sizing_ +2;
                    new_frontier_elements[1] = graph_slice->edges * queue_sizing_ +2;
                    break;
                }

                // Iterate through global frontier queue setups
                //for (int i = 0; i < 2; i++) {
                {
                    if (peer == this->num_gpus && i == 1)
                        continue;
                    if (new_frontier_elements[i] > edges + 2 && queue_sizing_ >10)
                        new_frontier_elements[i] = edges+2;
                    if (this->frontier_queues[peer].keys[i].GetSize() < new_frontier_elements[i])
                    {
                        // Free if previously allocated
                        if (retval = this->frontier_queues[peer].keys[i].Release())
                            return retval;

                        // Free if previously allocated
                        if (this -> use_double_buffer) {
                            if (retval = this->frontier_queues[peer].values[i].Release())
                                return retval;
                        }

                        //frontier_elements[peer][i] = new_frontier_elements[i];

                        if (retval = this->frontier_queues[peer].keys[i].Allocate(
                            new_frontier_elements[i],util::DEVICE))
                            return retval;
                        if (this -> use_double_buffer)
                        {
                            if (retval = this->frontier_queues[peer].values[i].Allocate(
                                new_frontier_elements[i],util::DEVICE))
                                return retval;
                        }
                    } //end if
                } // end for i<2

                if (new_frontier_elements[0] > max_queue_length)
                    max_queue_length = new_frontier_elements[0];
                if (new_frontier_elements[1] > max_queue_length)
                    max_queue_length = new_frontier_elements[1];
                if (peer == this->num_gpus || i == 1)
                {
                    continue;
                }
                //if (peer == num_gpu) continue;
                SizeT max_elements = new_frontier_elements[0];
                if (new_frontier_elements[1] > max_elements) max_elements=new_frontier_elements[1];
                //if (max_elements > nodes) max_elements = nodes;
                if (this->scanned_edges[peer].GetSize() < max_elements)
                {
                    if (retval = this->scanned_edges[peer].Release())
                        return retval;
                    if (retval = this->scanned_edges[peer].Allocate(max_elements, util::DEVICE))
                        return retval;
                }

                /*SizeT cub_request_size = 0;
                cub::DeviceScan::ExclusiveSum(NULL, cub_request_size, froniter_queue.keys[0], froniter_queue.keys[0], max_queue_length);
                if (cub_scan_space[peer].GetSize() < cub_request_size)
                {
                    if (cub_scan_space[peer].GetPointer(util::DEVICE) != NULL && cub_scan_space[peer].GetSize() != 0)
                    {
                        if (retval = cub_scan_space[peer].EnsureSize(cub_request_size))
                            return retval;
                    } else {
                        if (retval = cub_scan_space[peer].Allocate(cub_request_size, util::DEVICE))
                            return retval;
                    }
                }*/
            }

            // Allocate output labels if necessary
            if (this->labels.GetPointer(util::DEVICE)==NULL)
                if (retval = this->labels.Allocate(nodes, util::DEVICE))
                    return retval;
            util::MemsetKernel<<<128, 128>>>(this->labels.GetPointer(util::DEVICE),
                /*ENABLE_IDEMPOTENCE ? (VertexId)-1 :*/ (util::MaxValue<VertexId>()), nodes);

            // Allocate preds if necessary
            if (MARK_PREDECESSORS)// && !_ENABLE_IDEMPOTENCE)
            {
                if (this->preds.GetPointer(util::DEVICE)==NULL)
                    if (retval = this->preds.Allocate(nodes, util::DEVICE))
                        return retval;
                util::MemsetKernel<<<128,128>>>(
                    this->preds.GetPointer(util::DEVICE), util::InvalidValue<VertexId>()/*(VertexId)-2*/, nodes); 
            }
            //util::MemsetKernel<<<256, 256>>>(
            //    vertex_markers[0].GetPointer(util::DEVICE),
            //    (SizeT)0, nodes + 1);
            //util::MemsetKernel<<<256, 256>>>(
            //    vertex_markers[1].GetPointer(util::DEVICE),
            //    (SizeT)0, nodes + 1);

            if (TO_TRACK)
            {
                if (retval = this -> org_checkpoint.Allocate(max_queue_length, util::DEVICE))
                    return retval;
                if (retval = this -> org_d_out     .Allocate(max_queue_length, util::DEVICE))
                    return retval;
                if (retval = this -> org_offset1   .Allocate(max_queue_length, util::DEVICE))
                    return retval;
                if (retval = this -> org_offset2   .Allocate(max_queue_length, util::DEVICE))
                    return retval;
                if (retval = this -> org_queue_idx .Allocate(max_queue_length, util::DEVICE))
                    return retval;
                if (retval = this -> org_block_idx .Allocate(max_queue_length, util::DEVICE))
                    return retval;
                if (retval = this -> org_thread_idx.Allocate(max_queue_length, util::DEVICE))
                    return retval;
            }
            if (ENABLE_IDEMPOTENCE) {
                //SizeT visited_mask_bytes  = ;
                SizeT visited_mask_elements = this -> visited_mask.GetSize();//nodes / (sizeof(MaskT)*8) + 2*sizeof(VertexId);//visited_mask_bytes * sizeof(unsigned char);

                util::MemsetKernel<<<128, 128>>>(
                    this->visited_mask.GetPointer(util::DEVICE),
                    (MaskT)0, visited_mask_elements);

                if (false) //(this -> num_gpus > 1 && !MARK_PREDECESSORS)
                    util::MemsetKernel<<<128, 128>>>(
                        this -> old_mask.GetPointer(util::DEVICE),
                        (MaskT)0, visited_mask_elements);
            }

            return retval;
        }
    }; // DataSlice

    // Members
    util::Array1D<SizeT, DataSlice> *data_slices;

    // Methods

    /**
     * @brief BFSProblem default constructor
     */
    BFSProblem(bool direction_optimized, bool undirected) : BaseProblem(
        MARK_PREDECESSORS && ENABLE_IDEMPOTENCE, // use_double_buffer
        false,                                   // enable_backward
        false,                                   // keep_order
        true,                                   // keep_node_num
        direction_optimized,                                  // skip_makeout_selection
        true,                                   // unified_receive
        direction_optimized,                   // use_inv_graph
        undirected), 
        data_slices(NULL)
    {
    }

    /**
     * @brief BFSProblem default destructor
     */
    virtual ~BFSProblem()
    {
        Release();
    }

    cudaError_t Release()
    {
        cudaError_t retval = cudaSuccess;
        if (data_slices==NULL) return retval;
        for (int i = 0; i < this->num_gpus; ++i)
        {
            if (retval = util::SetDevice(this->gpu_idx[i])) return retval;
            if (retval = data_slices[i].Release()) return retval;
        }
        delete[] data_slices;data_slices=NULL;
        if (retval = BaseProblem::Release()) return retval;
        return retval;
    }

    /**
     * \addtogroup PublicInterface
     * @{
     */

    /**
     * @brief Copy result labels and/or predecessors computed on the GPU back to host-side vectors.
     *
     * @param[out] h_labels host-side vector to store computed node labels (distances from the source).
     * @param[out] h_preds host-side vector to store predecessor vertex ids.
     *
     *\return cudaError_t object Indicates the success of all CUDA calls.
     */
    cudaError_t Extract(VertexId *h_labels, VertexId *h_preds)
    {
        cudaError_t retval = cudaSuccess;

        if (this->num_gpus == 1)
        {
            // Set device
            if (retval = util::SetDevice(this->gpu_idx[0])) return retval;

            data_slices[0]->labels.SetPointer(h_labels);
            if (retval = data_slices[0]->labels.Move(util::DEVICE,util::HOST)) return retval;

            if (_MARK_PREDECESSORS) {
                data_slices[0]->preds.SetPointer(h_preds);
                if (retval = data_slices[0]->preds.Move(util::DEVICE,util::HOST)) return retval;
            }

        } else {
            VertexId **th_labels = new VertexId*[this->num_gpus];
            VertexId **th_preds  = new VertexId*[this->num_gpus];
            for (int gpu=0; gpu < this->num_gpus; gpu++)
            {
                if (retval = util::SetDevice(this->gpu_idx[gpu]))
                    return retval;
                if (retval = data_slices[gpu]->labels.Move(util::DEVICE,util::HOST))
                    return retval;
                th_labels[gpu]=data_slices[gpu]->labels.GetPointer(util::HOST);
                if (_MARK_PREDECESSORS) {
                    if (retval = data_slices[gpu]->preds.Move(util::DEVICE,util::HOST))
                        return retval;
                    th_preds[gpu]=data_slices[gpu]->preds.GetPointer(util::HOST);
                }
            } //end for(gpu)

            for (VertexId v=0; v < this->nodes; v++)
            {
                int      gpu = this ->  partition_tables[0][v];
                VertexId v_  = this -> convertion_tables[0][v];
                if (gpu >= 0 && gpu <  this->num_gpus &&
                    v_ >= 0 && v_ <  data_slices[gpu]->labels.GetSize())
                {
                    h_labels[v] = th_labels[gpu][v_];
                    if (MARK_PREDECESSORS)
                        h_preds[v] = th_preds[gpu][v_];
                }
                else {
                    printf("OutOfBound: node = %lld, partition = %d, convertion = %lld\n",
                        (long long)v, gpu, (long long)v_);
                    fflush(stdout);
                }
            }

            for (int gpu=0;gpu<this->num_gpus;gpu++)
            {
                if (retval = data_slices[gpu]->labels.Release(util::HOST)) return retval;
                if (retval = data_slices[gpu]->preds.Release(util::HOST)) return retval;
            }
            delete[] th_labels;th_labels=NULL;
            delete[] th_preds ;th_preds =NULL;
        } //end if (data_slices.size() ==1)

        return retval;
    }

    /**
     * @brief initialization function.
     *
     * @param[in] stream_from_host Whether to stream data from host.
     * @param[in] graph Pointer to the CSR graph object we process on. @see Csr
     * @param[in] inversegraph Pointer to the inversed CSR graph object we process on.
     * @param[in] num_gpus Number of the GPUs used.
     * @param[in] gpu_idx GPU index used for testing.
     * @param[in] partition_method Partition method to partition input graph.
     * @param[in] streams CUDA stream.
     * @param[in] queue_sizing Maximum queue sizing factor.
     * @param[in] in_sizing
     * @param[in] partition_factor Partition factor for partitioner.
     * @param[in] partition_seed Partition seed used for partitioner.
     *
     * \return cudaError_t object Indicates the success of all CUDA calls.
     */
    cudaError_t Init(
        bool        stream_from_host,       // Only meaningful for single-GPU
        Csr<VertexId, SizeT, Value> *graph,
        Csr<VertexId, SizeT, Value> *inversegraph = NULL,
        int         num_gpus         = 1,
        int*        gpu_idx          = NULL,
        std::string partition_method ="random",
        cudaStream_t* streams        = NULL,
        float       queue_sizing     = 2.0f,
        float       in_sizing        = 1.0f,
        float       partition_factor = -1.0f,
        int         partition_seed   = -1)
    {
        cudaError_t retval = cudaSuccess;
        if (retval = BaseProblem::Init(
            stream_from_host,
            graph,
            inversegraph,
            num_gpus,
            gpu_idx,
            partition_method,
            queue_sizing,
            partition_factor,
            partition_seed))
            return retval;

        // No data in DataSlice needs to be copied from host

        data_slices = new util::Array1D<SizeT,DataSlice>[this->num_gpus];

        for (int gpu = 0; gpu < this -> num_gpus; gpu++)
        {
            data_slices[gpu].SetName("data_slices[]");
            if (retval = util::SetDevice(this -> gpu_idx[gpu]))
                return retval;
            if (retval = data_slices[gpu].Allocate(1, util::DEVICE | util::HOST))
                return retval;
            DataSlice *data_slice
                = data_slices[gpu].GetPointer(util::HOST);
            GraphSlice<VertexId, SizeT, Value> *graph_slice
                = this->graph_slices[gpu];
            data_slice -> streams.SetPointer(streams + gpu * num_gpus * 2, num_gpus * 2);

            if (retval = data_slice->Init(
                this -> num_gpus,
                this -> gpu_idx[gpu],
                this -> use_double_buffer,
              &(this -> sub_graphs[gpu]),
                this -> graph_slices[gpu],
                this -> num_gpus > 1? graph_slice -> in_counter     .GetPointer(util::HOST) : NULL,
                this -> num_gpus > 1? graph_slice -> out_counter    .GetPointer(util::HOST) : NULL,
                //this -> num_gpus > 1? graph_slice -> original_vertex.GetPointer(util::HOST) : NULL,
                queue_sizing,
                in_sizing,
                this -> skip_makeout_selection,
                this -> keep_node_num))
                return retval;
        } //end for(gpu)

        return retval;
    }

    /**
     * @brief Reset problem function. Must be called prior to each run.
     *
     * @param[in] src Source node to start.
     * @param[in] frontier_type The frontier type (i.e., edge/vertex/mixed).
     * @param[in] queue_sizing Size scaling factor for work queue allocation (e.g., 1.0 creates n-element and m-element vertex and edge frontiers, respectively).
     * @param[in] queue_sizing1 Size scaling factor for work queue allocation.
     *
     *  \return cudaError_t object Indicates the success of all CUDA calls.
     */
    cudaError_t Reset(
            VertexId    src,
            FrontierType frontier_type,             // The frontier type (i.e., edge/vertex/mixed)
            double queue_sizing,                    // Size scaling factor for work queue allocation (e.g., 1.0 creates n-element and m-element vertex and edge frontiers, respectively). 0.0 is unspecified.
            double queue_sizing1 = -1.0)
    {
        //typedef ProblemBase<VertexId, SizeT, Value, _MARK_PREDECESSORS, _ENABLE_IDEMPOTENCE, _USE_DOUBLE_BUFFER, false, false, false> BaseProblem;

        cudaError_t retval = cudaSuccess;
        if (queue_sizing1 < 0) queue_sizing1 = queue_sizing;

        for (int gpu = 0; gpu < this->num_gpus; ++gpu) {
            // Set device
            if (retval = util::SetDevice(this->gpu_idx[gpu]))
                return retval;
            if (retval = data_slices[gpu]->Reset(
                frontier_type,
                this->graph_slices[gpu],
                queue_sizing,
                queue_sizing1))
                return retval;
            if (retval = data_slices[gpu].Move(util::HOST, util::DEVICE))
                return retval;
        }

        // Fillin the initial input_queue for BFS problem
        int gpu;
        VertexId tsrc;
        if (this->num_gpus <= 1)
        {
           gpu=0;tsrc=src;
        } else {
            gpu = this->partition_tables[0][src];
            tsrc= this->convertion_tables[0][src];
        }
        if (retval = util::SetDevice(this->gpu_idx[gpu])) return retval;

        if (retval = util::GRError(cudaMemcpy(
            data_slices[gpu]->frontier_queues[0].keys[0].GetPointer(util::DEVICE),
            &tsrc,
            sizeof(VertexId),
            cudaMemcpyHostToDevice),
            "BFSProblem cudaMemcpy frontier_queues failed", __FILE__, __LINE__))
            return retval;

        VertexId src_label = 0;
        if (retval = util::GRError(cudaMemcpy(
            data_slices[gpu]->labels.GetPointer(util::DEVICE) + tsrc,
            &src_label,
            sizeof(VertexId),
            cudaMemcpyHostToDevice),
            "BFSProblem cudaMemcpy frontier_queues failed", __FILE__, __LINE__))
            return retval;

        if (MARK_PREDECESSORS)// && !ENABLE_IDEMPOTENCE)
        {
            VertexId src_pred = -1;
            if (retval = util::GRError(cudaMemcpy(
                data_slices[gpu]->preds.GetPointer(util::DEVICE) + tsrc,
                &src_pred,
                sizeof(VertexId),
                cudaMemcpyHostToDevice),
                "BFSProblem cudaMemcpy frontier_queues failed", __FILE__, __LINE__))
                return retval;
        }

        if (ENABLE_IDEMPOTENCE)
        {
            MaskT mask_byte = 1 << (tsrc % (8 * sizeof(MaskT)));
            VertexId mask_pos = tsrc / (8 * sizeof(MaskT));
            if (retval = util::GRError(cudaMemcpy(
                data_slices[gpu] -> visited_mask.GetPointer(util::DEVICE) + mask_pos,
                &mask_byte,
                sizeof(MaskT),
                cudaMemcpyHostToDevice),
                "BFSProblem cudaMemcpy visited_mask failed", __FILE__, __LINE__))
                return retval;

            if (false)//(this -> num_gpus > 1 && !MARK_PREDECESSORS)
            if (retval = util::GRError(cudaMemcpy(
                data_slices[gpu] -> old_mask.GetPointer(util::DEVICE) + mask_pos,
                &mask_byte,
                sizeof(MaskT),
                cudaMemcpyHostToDevice),
                "BFSProblem cudaMemcpy visited_mask failed", __FILE__, __LINE__))
                return retval; 
        }

       return retval;
    } // reset

    /** @} */

}; // bfs_problem

} //namespace bfs
} //namespace app
} //namespace gunrock

// Leave this at the end of the file
// Local Variables:
// mode:c++
// c-file-style: "NVIDIA"
// End:<|MERGE_RESOLUTION|>--- conflicted
+++ resolved
@@ -39,21 +39,6 @@
  * @tparam _USE_DOUBLE_BUFFER   Boolean type parameter which defines whether to use double buffer.
  */
 template <
-<<<<<<< HEAD
-    typename    VertexId,                       
-    typename    SizeT,                          
-    typename    Value,                          
-    bool        _MARK_PREDECESSORS,             
-    bool        _ENABLE_IDEMPOTENCE,
-    bool        _USE_DOUBLE_BUFFER>
-struct BFSProblem : ProblemBase<VertexId, SizeT, Value,
-    _MARK_PREDECESSORS, 
-    _ENABLE_IDEMPOTENCE,
-    _USE_DOUBLE_BUFFER, 
-    false, // _ENABLE_BACKWARD
-    false, // _KEEP_ORDER
-    false> // _KEEP_NODE_NUM*/
-=======
     typename    VertexId,
     typename    SizeT,
     typename    Value,
@@ -67,7 +52,6 @@
     //false, // _ENABLE_BACKWARD
     //false, // _KEEP_ORDER
     //false> // _KEEP_NODE_NUM
->>>>>>> f1630441
 {
     //Helper structures
     static const bool MARK_PREDECESSORS  = _MARK_PREDECESSORS;
