--- conflicted
+++ resolved
@@ -18,7 +18,6 @@
 #include <gunrock/util/multithread_utils.cuh>
 #include <gunrock/util/kernel_runtime_stats.cuh>
 #include <gunrock/util/test_utils.cuh>
-//#include <gunrock/util/scan/multi_scan.cuh>
 
 #include <gunrock/oprtr/advance/kernel.cuh>
 #include <gunrock/oprtr/advance/kernel_policy.cuh>
@@ -66,32 +65,20 @@
 
         x = blockIdx.x * blockDim.x + threadIdx.x;
 
-        //if (x>=num_elements) return;
-        //SizeT x2=incoming_offset+x;
         while (x<num_elements)
         {
             VertexId key=keys_in[x];
             Value t=s_value__associate_in[0][x];
 
-            //if (atomicCAS(associate_org[0]+key, -1, t)== -1)
-            //{
-            //} else {
             Value old_value = atomicMin(s_value__associate_org[0]+key, t);
             if (old_value<=t)
             {
-                //if (to_track(key)) printf("in[%d] : %d x-> %d \t", key, old_value, t);
                 keys_out[x]=-1;
                 x+=STRIDE;
                 continue;
             }
 
-            //if (to_track(key)) printf("in[%d] : %d -> %d \t", key, old_value, t);
-            //}
-        
-            //if (atomicCAS(marker+key, 0, 1) ==0)
-            //{   
-                keys_out[x]=key;
-            //} else keys_out[x]=-1;
+            keys_out[x]=key;
 
             #pragma unrool
             for (SizeT i=1;i<NUM_VALUE__ASSOCIATES;i++)
@@ -135,16 +122,10 @@
         cudaStream_t                   stream)
     {
         if (Enactor::DEBUG) util::cpu_mt::PrintMessage("Advance begin",thread_num, enactor_stats->iteration);
-        //if (enactor_stats->retval = work_progress->SetQueueLength(frontier_attribute->queue_index, frontier_attribute->queue_length, false, stream)) return;
-        //util::cpu_mt::PrintGPUArray("keys0", frontier_queue->keys[frontier_attribute->selector].GetPointer(util::DEVICE), frontier_attribute->queue_length, thread_num, enactor_stats->iteration, peer_, stream);
-        //util::cpu_mt::PrintGPUArray("label0", data_slice->labels.GetPointer(util::DEVICE), graph_slice->nodes, thread_num, enactor_stats->iteration, peer_, stream);
-        //util::cpu_mt::PrintCPUArray("queue_length", &frontier_attribute->queue_length, 1, thread_num, enactor_stats->iteration, peer_);
-        //util::cpu_mt::PrintGPUArray("row_offsets0", graph_slice->row_offsets.GetPointer(util::DEVICE), graph_slice->nodes+1, thread_num, enactor_stats->iteration, peer_, stream); 
         frontier_attribute->queue_reset = true;
 
         // Edge Map
         gunrock::oprtr::advance::LaunchKernel<AdvanceKernelPolicy, Problem, SsspFunctor>(
-            //d_done,
             enactor_stats[0],
             frontier_attribute[0],
             d_data_slice,
@@ -160,8 +141,8 @@
             graph_slice->column_indices.GetPointer(util::DEVICE),
             (SizeT*)   NULL,
             (VertexId*)NULL,
-            graph_slice->nodes,//graph_slice->frontier_elements[frontier_attribute.selector], // max_in_queue
-            graph_slice->edges,//graph_slice->frontier_elements[frontier_attribute.selector^1], // max_out_queue
+            graph_slice->nodes, // max_in_queue
+            graph_slice->edges, // max_out_queue
             work_progress[0],
             context[0],
             stream,
@@ -176,26 +157,7 @@
             work_progress -> GetQueueLengthPointer<unsigned int, SizeT>(frontier_attribute->queue_index), stream);
 
         if (Enactor::DEBUG) util::cpu_mt::PrintMessage("Advance end", thread_num, enactor_stats->iteration, peer_);
-        if (false) //(DEBUG || INSTRUMENT)
-        {
-            if (enactor_stats->retval = work_progress->GetQueueLength(frontier_attribute->queue_index, frontier_attribute->queue_length,false,stream)) return;
-            //enactor_stats->total_queued += frontier_attribute->queue_length;
-            if (Enactor::DEBUG) ShowDebugInfo<Problem>(thread_num, peer_, frontier_attribute, enactor_stats, data_slice, graph_slice, work_progress, "post_advance", stream);
-            if (Enactor::INSTRUMENT) {
-                if (enactor_stats->retval = enactor_stats->advance_kernel_stats.Accumulate(
-                    enactor_stats->advance_grid_size,
-                    enactor_stats->total_runtimes,
-                    enactor_stats->total_lifetimes,
-                    false,stream)) return;
-            }
-        }
-
-        //if (enactor_stats->retval = work_progress->GetQueueLength(frontier_attribute->queue_index, frontier_attribute->queue_length, false, stream)) return;
-        //if (enactor_stats->retval = util::GRError(cudaStreamSynchronize(stream), "cudaStreamSynchronize failed", __FILE__, __LINE__)) return;
-        //util::cpu_mt::PrintGPUArray("keys1", frontier_queue->keys[frontier_attribute->selector].GetPointer(util::DEVICE), frontier_attribute->queue_length, thread_num, enactor_stats->iteration, peer_, stream);
-        //util::cpu_mt::PrintGPUArray("label1", data_slice->labels.GetPointer(util::DEVICE), graph_slice->nodes, thread_num, enactor_stats->iteration, peer_, stream); 
-        //util::cpu_mt::PrintGPUArray("row_offsets1", graph_slice->row_offsets.GetPointer(util::DEVICE), graph_slice->nodes+1, thread_num, enactor_stats->iteration, peer_, stream);
- 
+
         //Vertex Map
         gunrock::oprtr::filter::Kernel<FilterKernelPolicy, Problem, SsspFunctor>
             <<<enactor_stats->filter_grid_size, FilterKernelPolicy::THREADS, 0, stream>>>(
@@ -264,26 +226,6 @@
         frontier_attribute->queue_index++;
         frontier_attribute->selector ^= 1;
 
-        //if (enactor_stats->retval = work_progress->GetQueueLength(frontier_attribute->queue_index, frontier_attribute->queue_length, false, stream)) return;
-        //if (enactor_stats->retval = util::GRError(cudaStreamSynchronize(stream), "cudaStreamSynchronize failed", __FILE__, __LINE__)) return; 
-        //util::cpu_mt::PrintGPUArray("keys2", frontier_queue->keys[frontier_attribute->selector].GetPointer(util::DEVICE), frontier_attribute->queue_length, thread_num, enactor_stats->iteration, peer_, stream);
-        //util::cpu_mt::PrintGPUArray("label2", data_slice->labels.GetPointer(util::DEVICE), graph_slice->nodes, thread_num, enactor_stats->iteration, peer_, stream); 
-        //util::cpu_mt::PrintGPUArray("row_offsets2", graph_slice->row_offsets.GetPointer(util::DEVICE), graph_slice->nodes+1, thread_num, enactor_stats->iteration, peer_, stream);
-
-        if (false) {//(INSTRUMENT || DEBUG) {
-            //if (enactor_stats->retval = work_progress->GetQueueLength(frontier_attribute->queue_index, frontier_attribute->queue_length)) break;
-            //enactor_stats->total_queued += frontier_attribute->queue_length;
-            if (Enactor::DEBUG) ShowDebugInfo<Problem>(thread_num, peer_, frontier_attribute, enactor_stats, data_slice, graph_slice, work_progress, "post_filter", stream);
-            if (Enactor::INSTRUMENT) {
-                if (enactor_stats->retval = enactor_stats->filter_kernel_stats.Accumulate(
-                    enactor_stats->filter_grid_size,
-                    enactor_stats->total_runtimes,
-                    enactor_stats->total_lifetimes,
-                    false, stream)) return;
-            }
-        }
-
-<<<<<<< HEAD
         if (data_slice->num_gpus == 1)
         {
             util::MemsetKernel<<<128, 128, 0, stream>>> (data_slice -> sssp_marker.GetPointer(util::DEVICE), (int)0, graph_slice->nodes);
@@ -304,7 +246,6 @@
               DataSlice*      data_slice)
     {
         bool over_sized = false;
-        //util::cpu_mt::PrintGPUArray<SizeT, VertexId> ("keys_in", keys_in, num_elements, data_slice->gpu_idx, -1, -1,stream);
         Check_Size<Enactor::SIZE_CHECK, SizeT, VertexId>(
             "queue1", num_elements, keys_out, over_sized, -1, -1, -1);
         Expand_Incoming_SSSP
@@ -330,22 +271,6 @@
         gunrock::oprtr::advance::TYPE  ADVANCE_TYPE,
         bool                           express = false)
     {
-=======
-    /**
-     * @brief Prepare the enactor for SSSP kernel call. Must be called prior to each SSSP search.
-     *
-     * @param[in] problem SSSP Problem object which holds the graph data and SSSP problem data to compute.
-     *
-     * \return cudaError_t object which indicates the success of all CUDA function calls.
-     */
-    template <typename ProblemData>
-    cudaError_t Setup(
-        ProblemData *problem)
-    {
-        typedef typename ProblemData::SizeT         SizeT;
-        typedef typename ProblemData::VertexId      VertexId;
-
->>>>>>> dc7a660e
         cudaError_t retval = cudaSuccess;
         bool over_sized = false;
         if (retval = Check_Size<Enactor::SIZE_CHECK, SizeT, SizeT> (
@@ -400,15 +325,9 @@
         SizeT                          request_length,
         util::DoubleBuffer<SizeT, VertexId, Value>
                                       *frontier_queue,
-        //util::Array1D<SizeT, SizeT>   *scanned_edges,
         FrontierAttribute<SizeT>      *frontier_attribute,
         EnactorStats                  *enactor_stats,
-        //DataSlice                     *data_slice,
-        //DataSlice                     *d_data_slice,
         GraphSlice                    *graph_slice
-        //util::CtaWorkProgressLifetime *work_progress,
-        //ContextPtr                     context,
-        //cudaStream_t                   stream
         )    
     {    
         bool over_sized = false;
@@ -481,32 +400,8 @@
 
         } while(0);
 
-<<<<<<< HEAD
         thread_data->stats=4;
         CUT_THREADEND;
-=======
-            // Bind row-offsets and bitmask texture
-            cudaChannelFormatDesc   row_offsets_desc = cudaCreateChannelDesc<SizeT>();
-            gunrock::oprtr::edge_map_forward::RowOffsetTex<SizeT>::ref.channelDesc = row_offsets_desc;
-            if (retval = util::GRError(cudaBindTexture(
-                    0,
-                    gunrock::oprtr::edge_map_forward::RowOffsetTex<SizeT>::ref,
-                    graph_slice->d_row_offsets,
-                    (graph_slice->nodes + 1) * sizeof(SizeT)),
-                        "SSSPEnactor cudaBindTexture row_offset_tex_ref failed", __FILE__, __LINE__)) break;
-
-            /*cudaChannelFormatDesc   column_indices_desc = cudaCreateChannelDesc<VertexId>();
-            gunrock::oprtr::edge_map_forward::ColumnIndicesTex<SizeT>::ref.channelDesc = column_indices_desc;
-            if (retval = util::GRError(cudaBindTexture(
-                            0,
-                            gunrock::oprtr::edge_map_forward::ColumnIndicesTex<SizeT>::ref,
-                            graph_slice->d_column_indices,
-                            graph_slice->edges * sizeof(VertexId)),
-                        "SSSPEnactor cudaBindTexture column_indices_tex_ref failed", __FILE__, __LINE__)) break;*/
-        } while (0);
-
-        return retval;
->>>>>>> dc7a660e
     }
 
 /**
@@ -536,11 +431,9 @@
     SSSPEnactor(int num_gpus = 1, int* gpu_idx = NULL) :
         EnactorBase<SizeT, _DEBUG, _SIZE_CHECK>(VERTEX_FRONTIERS, num_gpus, gpu_idx)//,
     {
-        //util::cpu_mt::PrintMessage("SSSPEnactor() begin.");
         thread_slices = NULL;
         thread_Ids    = NULL;
         problem       = NULL;
-        //util::cpu_mt::PrintMessage("SSSPEnactor() end.");
     }
 
     /**
@@ -548,12 +441,10 @@
      */
     virtual ~SSSPEnactor()
     {
-        //util::cpu_mt::PrintMessage("~SSSPEnactor() begin.");
         cutWaitForThreads(thread_Ids, this->num_gpus);
         delete[] thread_Ids   ; thread_Ids    = NULL;
         delete[] thread_slices; thread_slices = NULL;
         problem = NULL;
-        //util::cpu_mt::PrintMessage("~SSSPEnactor() end.");
     }
 
     /**
@@ -610,7 +501,6 @@
     {
         cudaError_t retval = cudaSuccess;
 
-<<<<<<< HEAD
         // Lazy initialization
         if (retval = EnactorBase<SizeT, DEBUG, SIZE_CHECK>::Init(problem,
                                        max_grid_size,
@@ -653,13 +543,6 @@
         }
 
        return retval;
-=======
-        total_queued = this->total_queued;
-        search_depth = enactor_stats.iteration;
-
-        avg_duty = (total_lifetimes > 0) ?
-            double(total_runtimes) / total_lifetimes : 0.0;
->>>>>>> dc7a660e
     }
 
     cudaError_t Reset()
@@ -688,27 +571,12 @@
         typename AdvanceKernelPolicy,
         typename FilterKernelPolicy>
     cudaError_t EnactSSSP(
-<<<<<<< HEAD
         VertexId       src)
     {
         clock_t      start_time = clock();
         cudaError_t  retval     = cudaSuccess;
-=======
-    CudaContext                         &context,
-    SSSPProblem                         *problem,
-    typename SSSPProblem::VertexId      src,
-    double                              queue_sizing,
-    int                                 max_grid_size = 0)
-    {
-        typedef typename SSSPProblem::SizeT      SizeT;
-        typedef typename SSSPProblem::VertexId   VertexId;
-
-        typedef SSSPFunctor<
-            VertexId,
-            SizeT,
-            SSSPProblem> SsspFunctor;
-
-        typedef PQFunctor<
+        
+        /*typedef PQFunctor<
             VertexId,
             SizeT,
             SSSPProblem> PqFunctor;
@@ -728,12 +596,7 @@
         NearFarPriorityQueue *pq = new NearFarPriorityQueue;
         util::GRError(
             pq->Init(problem->graph_slices[0]->edges, queue_sizing),
-            "Priority Queue SSSP Initialization Failed", __FILE__, __LINE__);
-
-        cudaError_t retval = cudaSuccess;
-
-        unsigned int *d_scanned_edges = NULL;
->>>>>>> dc7a660e
+            "Priority Queue SSSP Initialization Failed", __FILE__, __LINE__);*/
 
         do {
             for (int gpu=0;gpu<this->num_gpus;gpu++)
@@ -744,7 +607,6 @@
                 this->frontier_attribute[gpu*this->num_gpus].queue_length = thread_slices[gpu].init_size;
             }
 
-<<<<<<< HEAD
             for (int gpu=0; gpu< this->num_gpus; gpu++)
             {
                 while (thread_slices[gpu].stats!=1) sleep(0);
@@ -768,279 +630,83 @@
      * @{
      */
 
+    typedef gunrock::oprtr::filter::KernelPolicy<
+        Problem,                            // Problem data type
+        300,                                // CUDA_ARCH
+        INSTRUMENT,                         // INSTRUMENT
+        0,                                  // SATURATION QUIT
+        true,                               // DEQUEUE_PROBLEM_SIZE
+        8,                                  // MIN_CTA_OCCUPANCY
+        8,                                  // LOG_THREADS
+        1,                                  // LOG_LOAD_VEC_SIZE
+        0,                                  // LOG_LOADS_PER_TILE
+        5,                                  // LOG_RAKING_THREADS
+        5,                                  // END_BITMASK_CULL
+        8>                                  // LOG_SCHEDULE_GRANULARITY
+    FilterKernelPolicy;
+
+    typedef gunrock::oprtr::advance::KernelPolicy<
+        Problem,                            // Problem data type
+        300,                                // CUDA_ARCH
+        INSTRUMENT,                         // INSTRUMENT
+        8,                                  // MIN_CTA_OCCUPANCY
+        7,                                  // LOG_THREADS
+        10,                                 // LOG_BLOCKS
+        32*128,                             // LIGHT_EDGE_THRESHOLD
+        1,                                  // LOG_LOAD_VEC_SIZE
+        1,                                  // LOG_LOADS_PER_TILE
+        5,                                  // LOG_RAKING_THREADS
+        32,                                 // WARP_GATHER_THRESHOLD
+        128 * 4,                            // CTA_GATHER_THRESHOLD
+        7,                                  // LOG_SCHEDULE_GRANULARITY
+        gunrock::oprtr::advance::TWC_FORWARD>
+    FWDAdvanceKernelPolicy;
+
+    typedef gunrock::oprtr::advance::KernelPolicy<
+        Problem,                            // Problem data type
+        300,                                // CUDA_ARCH
+        INSTRUMENT,                         // INSTRUMENT
+        1,                                  // MIN_CTA_OCCUPANCY
+        10,                                 // LOG_THREADS
+        8,                                  // LOG_BLOCKS
+        32*1024,                            // LIGHT_EDGE_THRESHOLD
+        1,                                  // LOG_LOAD_VEC_SIZE
+        0,                                  // LOG_LOADS_PER_TILE
+        5,                                  // LOG_RAKING_THREADS
+        32,                                 // WARP_GATHER_THRESHOLD
+        128 * 4,                            // CTA_GATHER_THRESHOLD
+        7,                                  // LOG_SCHEDULE_GRANULARITY
+        gunrock::oprtr::advance::LB>
+    LBAdvanceKernelPolicy;
+
     /**
      * @brief SSSP Enact kernel entry.
      *
      * @tparam SSSPProblem SSSP Problem type. @see SSSPProblem
      *
-     * @param[in] problem Pointer to SSSPProblem object.
      * @param[in] src Source node for SSSP.
-     * @param[in] max_grid_size Max grid size for SSSP kernel calls.
      *
      * \return cudaError_t object which indicates the success of all CUDA function calls.
      */
     //template <typename SSSPProblem>
     cudaError_t Enact(
-        //ContextPtr   *context,
-        //SSSPProblem  *problem,
-        VertexId     src)
-        //double       queue_sizing,
-        //int          max_grid_size = 0)
+        VertexId     src,
+        int traversal_mode = 0)
     {
         int min_sm_version = -1;
         for (int i=0;i<this->num_gpus;i++)
             if (min_sm_version == -1 || this->cuda_props[i].device_sm_version < min_sm_version)
                 min_sm_version = this->cuda_props[i].device_sm_version;
-=======
-            if (retval = Setup(problem)) break;
-
-            // Lazy initialization
-            if (retval = EnactorBase::Setup(max_grid_size,
-                                            AdvanceKernelPolicy::CTA_OCCUPANCY,
-                                            FilterKernelPolicy::CTA_OCCUPANCY))
-                break;
-
-            // Single-gpu graph slice
-            typename SSSPProblem::GraphSlice *graph_slice = problem->graph_slices[0];
-            typename SSSPProblem::DataSlice *data_slice = problem->d_data_slices[0];
-
-            fflush(stdout);
-            // Step through SSSP iterations
-
-            //for (int iter = 0; iter < graph_slice->nodes; ++iter) {
-
-            frontier_attribute.queue_length = 1;
-            frontier_attribute.queue_index  = 0;        // Work queue index
-            frontier_attribute.selector     = 0;
-
-            frontier_attribute.queue_reset = true;
-            done[0] = -1;
-
-            if (AdvanceKernelPolicy::ADVANCE_MODE == gunrock::oprtr::advance::LB) {
-                if (retval = util::GRError(cudaMalloc(
-                                (void**)&d_scanned_edges,
-                                graph_slice->edges * sizeof(unsigned int)),
-                            "SSSPProblem cudaMalloc d_scanned_edges failed", __FILE__, __LINE__)) return retval;
-            }
-
-            unsigned int pq_level = 0;
-            unsigned int out_length = 0;
-
-            while (out_length > 0 || pq->queue_length > 0 || frontier_attribute.queue_length > 0) {
-
-                // Advance kernel
-                gunrock::oprtr::advance::LaunchKernel<AdvanceKernelPolicy, SSSPProblem, SsspFunctor>
-                (
-                    d_done,
-                    enactor_stats,
-                    frontier_attribute,
-                    data_slice,
-                    (VertexId*)NULL,
-                    (bool*)NULL,
-                    (bool*)NULL,
-                    d_scanned_edges,
-                    graph_slice->frontier_queues.d_keys[frontier_attribute.selector],              // d_in_queue
-                    graph_slice->frontier_queues.d_keys[frontier_attribute.selector^1],            // d_out_queue
-                    (VertexId*)NULL,
-                    (VertexId*)NULL,
-                    graph_slice->d_row_offsets,
-                    graph_slice->d_column_indices,
-                    (SizeT*)NULL,
-                    (VertexId*)NULL,
-                    graph_slice->frontier_elements[frontier_attribute.selector],                   // max_in_queue
-                    graph_slice->frontier_elements[frontier_attribute.selector^1],                 // max_out_queue
-                    this->work_progress,
-                    context,
-                    gunrock::oprtr::advance::V2V);
-
-
-                // Only need to reset queue for once
-                if (frontier_attribute.queue_reset)
-                    frontier_attribute.queue_reset = false;
-
-                if (DEBUG && (retval = util::GRError(cudaThreadSynchronize(), "advance::Kernel failed", __FILE__, __LINE__))) break;
-                cudaEventQuery(throttle_event);                                 // give host memory mapped visibility to GPU updates
-
-                frontier_attribute.queue_index++;
-                frontier_attribute.selector ^= 1;
-
-                if (AdvanceKernelPolicy::ADVANCE_MODE == gunrock::oprtr::advance::LB) {
-                    if (retval = work_progress.GetQueueLength(frontier_attribute.queue_index, frontier_attribute.queue_length)) break;
-                }
-
-                if (DEBUG) {
-                    if (retval = work_progress.GetQueueLength(frontier_attribute.queue_index, frontier_attribute.queue_length)) break;
-                    printf(", %lld", (long long) frontier_attribute.queue_length);
-                    //util::DisplayDeviceResults(graph_slice->frontier_queues.d_keys[selector], queue_length);
-                    //util::DisplayDeviceResults(problem->data_slices[0]->d_labels, graph_slice->nodes);
-                }
-
-                if (INSTRUMENT) {
-                    if (retval = enactor_stats.advance_kernel_stats.Accumulate(
-                        enactor_stats.advance_grid_size,
-                        enactor_stats.total_runtimes,
-                        enactor_stats.total_lifetimes)) break;
-                }
-
-                // Throttle
-                if (enactor_stats.iteration & 1) {
-                    if (retval = util::GRError(cudaEventRecord(throttle_event),
-                        "SSSPEnactor cudaEventRecord throttle_event failed", __FILE__, __LINE__)) break;
-                } else {
-                    if (retval = util::GRError(cudaEventSynchronize(throttle_event),
-                        "SSSPEnactor cudaEventSynchronize throttle_event failed", __FILE__, __LINE__)) break;
-                }
-
-                // Check if done
-                // Disable here because of Priority Queue
-                //if (done[0] == 0) break;
-
-                // Filter kernel
-                gunrock::oprtr::filter::Kernel<FilterKernelPolicy, SSSPProblem, SsspFunctor>
-                <<<enactor_stats.filter_grid_size, FilterKernelPolicy::THREADS>>>(
-                    enactor_stats.iteration+1,
-                    frontier_attribute.queue_reset,
-                    frontier_attribute.queue_index,
-                    enactor_stats.num_gpus,
-                    frontier_attribute.queue_length,
-                    d_done,
-                    graph_slice->frontier_queues.d_keys[frontier_attribute.selector],      // d_in_queue
-                    NULL,                                                                       // d_pred_in_queue
-                    graph_slice->frontier_queues.d_keys[frontier_attribute.selector^1],    // d_out_queue
-                    data_slice,
-                    NULL,
-                    work_progress,
-                    graph_slice->frontier_elements[frontier_attribute.selector],           // max_in_queue
-                    graph_slice->frontier_elements[frontier_attribute.selector^1],         // max_out_queue
-                    enactor_stats.filter_kernel_stats);
-
-                if (DEBUG && (retval = util::GRError(cudaThreadSynchronize(), "filter_forward::Kernel failed", __FILE__, __LINE__))) break;
-                cudaEventQuery(throttle_event); // give host memory mapped visibility to GPU updates
-
-                frontier_attribute.queue_index++;
-                frontier_attribute.selector ^= 1;
-
-                if (retval = work_progress.GetQueueLength(frontier_attribute.queue_index, frontier_attribute.queue_length)) break;
-
-                //TODO: split the output queue into near/far pile, put far pile in far queue, put near pile as the input queue
-                //for next round.
-                out_length = 0;
-                if (frontier_attribute.queue_length > 0) {
-                    out_length = gunrock::priority_queue::Bisect<PriorityQueueKernelPolicy, SSSPProblem, NearFarPriorityQueue, PqFunctor>(
-                            (int*)graph_slice->frontier_queues.d_keys[frontier_attribute.selector],
-                            pq,
-                            (unsigned int)frontier_attribute.queue_length,
-                            data_slice,
-                            graph_slice->frontier_queues.d_keys[frontier_attribute.selector^1],
-                            pq->queue_length,
-                            pq_level,
-                            (pq_level+1),
-                            context,
-                            graph_slice->nodes);
-                            //printf("out:%d, pq_length:%d\n", out_length, pq->queue_length);
-                    if (retval = work_progress.SetQueueLength(frontier_attribute.queue_index, out_length)) break;
-                }
-                //
-                //If the output queue is empty and far queue is not, then add priority level and split the far pile.
-                if ( out_length == 0 && pq->queue_length > 0) {
-                    while (pq->queue_length > 0 && out_length == 0) {
-                        pq->selector ^= 1;
-                        pq_level++;
-                        out_length = gunrock::priority_queue::Bisect<PriorityQueueKernelPolicy, SSSPProblem, NearFarPriorityQueue, PqFunctor>(
-                                (int*)pq->nf_pile[0]->d_queue[pq->selector^1],
-                                pq,
-                                (unsigned int)pq->queue_length,
-                                data_slice,
-                                graph_slice->frontier_queues.d_keys[frontier_attribute.selector^1],
-                                0,
-                                pq_level,
-                                (pq_level+1),
-                                context,
-                                graph_slice->nodes);
-                                //printf("out after p:%d, pq_length:%d\n", out_length, pq->queue_length);
-                        if (out_length > 0) {
-                            if (retval = work_progress.SetQueueLength(frontier_attribute.queue_index, out_length)) break;
-                        }
-                    }
-                }
-
-                frontier_attribute.selector ^= 1;
-                enactor_stats.iteration++;
-
-                if (retval = work_progress.GetQueueLength(frontier_attribute.queue_index, frontier_attribute.queue_length)) break;
-
-                if (INSTRUMENT || DEBUG) {
-                    if (retval = work_progress.GetQueueLength(frontier_attribute.queue_index, frontier_attribute.queue_length)) break;
-                    enactor_stats.total_queued += frontier_attribute.queue_length;
-                    if (DEBUG) printf(", %lld", (long long) frontier_attribute.queue_length);
-                    if (INSTRUMENT) {
-                        if (retval = enactor_stats.filter_kernel_stats.Accumulate(
-                            enactor_stats.filter_grid_size,
-                            enactor_stats.total_runtimes,
-                            enactor_stats.total_lifetimes)) break;
-                    }
-                }
-                // Check if done
-                //if (done[0] == 0) break;
->>>>>>> dc7a660e
 
         if (min_sm_version >= 300) {
-            typedef gunrock::oprtr::filter::KernelPolicy<
-            Problem,                            // Problem data type
-            300,                                // CUDA_ARCH
-            INSTRUMENT,                         // INSTRUMENT
-            0,                                  // SATURATION QUIT
-            true,                               // DEQUEUE_PROBLEM_SIZE
-            8,                                  // MIN_CTA_OCCUPANCY
-            8,                                  // LOG_THREADS
-            1,                                  // LOG_LOAD_VEC_SIZE
-            0,                                  // LOG_LOADS_PER_TILE
-            5,                                  // LOG_RAKING_THREADS
-            5,                                  // END_BITMASK_CULL
-            8>                                  // LOG_SCHEDULE_GRANULARITY
-                FilterKernelPolicy;
-
-            typedef gunrock::oprtr::advance::KernelPolicy<
-                Problem,                            // Problem data type
-                300,                                // CUDA_ARCH
-                INSTRUMENT,                         // INSTRUMENT
-                8,                                  // MIN_CTA_OCCUPANCY
-                10,                                  // LOG_THREADS
-                8,                                  // LOG_BLOCKS
-                32*128,                             // LIGHT_EDGE_THRESHOLD    
-                1,                                  // LOG_LOAD_VEC_SIZE
-                0,                                  // LOG_LOADS_PER_TILE
-                5,                                  // LOG_RAKING_THREADS
-                32,                            // WARP_GATHER_THRESHOLD
-                128 * 4,                            // CTA_GATHER_THRESHOLD
-                7,                                  // LOG_SCHEDULE_GRANULARITY
-                gunrock::oprtr::advance::LB>
-                    AdvanceKernelPolicy;
-
-            return EnactSSSP<AdvanceKernelPolicy, FilterKernelPolicy>(
-                    //context, problem, src, queue_sizing, max_grid_size);
-                   src);
+            if (traversal_mode == 0)
+                return EnactSSSP< LBAdvanceKernelPolicy, FilterKernelPolicy>(src);
+            else
+                return EnactSSSP<FWDAdvanceKernelPolicy, FilterKernelPolicy>(src);
         }
 
-<<<<<<< HEAD
         //to reduce compile time, get rid of other architecture for now
         //TODO: add all the kernelpolicy settings for all archs
-=======
-            // Check if any of the frontiers overflowed due to redundant expansion
-            /*bool overflowed = false;
-            if (retval = work_progress.CheckOverflow<SizeT>(overflowed)) break;
-            if (overflowed) {
-            retval = util::GRError(cudaErrorInvalidConfiguration,
-            "Frontier queue overflow. Please increase queue-sizing factor.",
-            __FILE__, __LINE__);
-                break;
-            }*/
-
-        } while(0);
-        if (d_scanned_edges) cudaFree(d_scanned_edges);
-        delete pq;
->>>>>>> dc7a660e
-
         printf("Not yet tuned for this architecture\n");
         return cudaErrorInvalidDeviceFunction;
     }
@@ -1053,26 +719,19 @@
     /**
      * @brief SSSP Enact kernel entry.
      *
-     * @tparam SSSPProblem SSSP Problem type. @see SSSPProblem
-     *
      * @param[in] context CudaContext pointer for moderngpu APIs
      * @param[in] problem Pointer to SSSPProblem object.
-     * @param[in] src Source node for SSSP.
-     * @param[in] queue_sizing Scaling factor for input queue size.
      * @param[in] traversal_mode Load-balanced or Dynamic cooperative
      * @param[in] max_grid_size Max grid size for SSSP kernel calls.
      *
      * \return cudaError_t object which indicates the success of all CUDA function calls.
      */
-<<<<<<< HEAD
-    //template <typename SSSPProblem>
     cudaError_t Init(
         ContextPtr   *context,
         Problem      *problem,
-        //VertexId     src)
-        //double       queue_sizing,
         int          max_grid_size = 0,
-        bool         size_check = true)
+        bool         size_check = true,
+        int          traversal_mode = 0)
     {
         int min_sm_version = -1;
         for (int i=0;i<this->num_gpus;i++)
@@ -1080,106 +739,16 @@
                 min_sm_version = this->cuda_props[i].device_sm_version;
 
         if (min_sm_version >= 300) {
-            typedef gunrock::oprtr::filter::KernelPolicy<
-            Problem,                            // Problem data type
-            300,                                // CUDA_ARCH
-            INSTRUMENT,                         // INSTRUMENT
-            0,                                  // SATURATION QUIT
-            true,                               // DEQUEUE_PROBLEM_SIZE
-            8,                                  // MIN_CTA_OCCUPANCY
-            8,                                  // LOG_THREADS
-            1,                                  // LOG_LOAD_VEC_SIZE
-            0,                                  // LOG_LOADS_PER_TILE
-            5,                                  // LOG_RAKING_THREADS
-            5,                                  // END_BITMASK_CULL
-            8>                                  // LOG_SCHEDULE_GRANULARITY
-                FilterKernelPolicy;
-
-            typedef gunrock::oprtr::advance::KernelPolicy<
-                Problem,                            // Problem data type
-=======
-    template <typename SSSPProblem>
-    cudaError_t Enact(
-        CudaContext                    &context,
-        SSSPProblem                    *problem,
-        typename SSSPProblem::VertexId src,
-        double                         queue_sizing,
-        int                            traversal_mode,
-        int                            max_grid_size = 0)
-    {
-        if (this->cuda_props.device_sm_version >= 300) {
-            typedef gunrock::oprtr::filter::KernelPolicy<
-                SSSPProblem,                        // Problem data type
-                300,                                // CUDA_ARCH
-                INSTRUMENT,                         // INSTRUMENT
-                0,                                  // SATURATION QUIT
-                true,                               // DEQUEUE_PROBLEM_SIZE
-                8,                                  // MIN_CTA_OCCUPANCY
-                8,                                  // LOG_THREADS
-                1,                                  // LOG_LOAD_VEC_SIZE
-                0,                                  // LOG_LOADS_PER_TILE
-                5,                                  // LOG_RAKING_THREADS
-                5,                                  // END_BITMASK_CULL
-                8>                                  // LOG_SCHEDULE_GRANULARITY
-                FilterKernelPolicy;
-
-            typedef gunrock::oprtr::advance::KernelPolicy<
-                SSSPProblem,                        // Problem data type
->>>>>>> dc7a660e
-                300,                                // CUDA_ARCH
-                INSTRUMENT,                         // INSTRUMENT
-                8,                                  // MIN_CTA_OCCUPANCY
-                7,                                  // LOG_THREADS
-                10,                                 // LOG_BLOCKS
-                32*128,                             // LIGHT_EDGE_THRESHOLD
-                1,                                  // LOG_LOAD_VEC_SIZE
-                1,                                  // LOG_LOADS_PER_TILE
-                5,                                  // LOG_RAKING_THREADS
-                32,                                 // WARP_GATHER_THRESHOLD
-                128 * 4,                            // CTA_GATHER_THRESHOLD
-                7,                                  // LOG_SCHEDULE_GRANULARITY
-                gunrock::oprtr::advance::TWC_FORWARD>
-                FWDAdvanceKernelPolicy;
-
-            typedef gunrock::oprtr::advance::KernelPolicy<
-                SSSPProblem,                        // Problem data type
-                300,                                // CUDA_ARCH
-                INSTRUMENT,                         // INSTRUMENT
-                1,                                  // MIN_CTA_OCCUPANCY
-                10,                                 // LOG_THREADS
-                8,                                  // LOG_BLOCKS
-                32*1024,                            // LIGHT_EDGE_THRESHOLD
-                1,                                  // LOG_LOAD_VEC_SIZE
-                0,                                  // LOG_LOADS_PER_TILE
-                5,                                  // LOG_RAKING_THREADS
-                32,                                 // WARP_GATHER_THRESHOLD
-                128 * 4,                            // CTA_GATHER_THRESHOLD
-                7,                                  // LOG_SCHEDULE_GRANULARITY
-                gunrock::oprtr::advance::LB>
-                LBAdvanceKernelPolicy;
-
-<<<<<<< HEAD
-            return InitSSSP<AdvanceKernelPolicy, FilterKernelPolicy>(
+            if (traversal_mode == 0)
+                return InitSSSP< LBAdvanceKernelPolicy, FilterKernelPolicy>(
                     context, problem, max_grid_size, size_check);
-=======
-            if (traversal_mode == 0)
-            {
-                return EnactSSSP<
-                    LBAdvanceKernelPolicy, FilterKernelPolicy, SSSPProblem>(
-                        context, problem, src, queue_sizing, max_grid_size);
-            }
             else
-            {
-                return EnactSSSP<
-                    FWDAdvanceKernelPolicy, FilterKernelPolicy, SSSPProblem>(
-                        context, problem, src, queue_sizing, max_grid_size);
-            }
->>>>>>> dc7a660e
+                return InitSSSP<FWDAdvanceKernelPolicy, FilterKernelPolicy>(
+                    context, problem, max_grid_size, size_check);
         }
 
         //to reduce compile time, get rid of other architecture for now
         //TODO: add all the kernelpolicy settings for all archs
-
         printf("Not yet tuned for this architecture\n");
         return cudaErrorInvalidDeviceFunction;
     }
