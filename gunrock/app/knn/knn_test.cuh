--- conflicted
+++ resolved
@@ -76,15 +76,9 @@
   auto nodes = graph.nodes;
   auto edges = graph.edges;
 
-<<<<<<< HEAD
   #pragma omp parallel for
   for (auto x = 0; x < nodes; ++x){
       cluster[x] = x;
-=======
-  //#pragma omp parallel for
-  for (auto x = 0; x < nodes; ++x) {
-    cluster[x] = x;
->>>>>>> 7f14140b
   }
 
   std::set<SizeT> core_points;
@@ -222,7 +216,6 @@
       }
     }
   }
-<<<<<<< HEAD
   
   #pragma omp parallel for 
   for (int i = 0; i < nodes; ++i){
@@ -239,22 +232,6 @@
                       break;
                   }
               }
-=======
-
-  //#pragma omp parallel for
-  for (int i = 0; i < nodes; ++i) {
-    // only non-core points
-    if (core_points.find(i) == core_points.end()) {
-      auto num_neighbors = graph.CsrT::GetNeighborListLength(i);
-      // only non-noise points
-      if (num_neighbors >= k) {
-        auto e_start = graph.CsrT::GetNeighborListOffset(i);
-        for (auto e = e_start; e < e_start + num_neighbors; ++e) {
-          auto m = graph.CsrT::GetEdgeDest(distance[e].e_id);
-          if (core_points.find(m) != core_points.end()) {
-            cluster[i] = cluster[m];
-            break;
->>>>>>> 7f14140b
           }
         }
       }
