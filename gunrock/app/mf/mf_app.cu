--- conflicted
+++ resolved
@@ -119,7 +119,7 @@
     bool * vertex_reachabilities = new bool[graph.nodes];
 
     ValueT * h_residuals = new ValueT[graph.edges];
-    
+
     // Allocate problem and enactor on GPU, and initialize them
     ProblemT problem(parameters);
     EnactorT enactor;
@@ -151,17 +151,12 @@
         if (validation == "each")
         {
             GUARD_CU(problem.Extract(h_flow));
-<<<<<<< HEAD
-	        app::mf::minCut(graph, source, h_flow, min_cut, vertex_reachabilities, h_residuals);
-
-=======
             GUARD_CU2(cudaDeviceSynchronize(),"cudaDeviceSynchronize failed.");
-            app::mf::minCut(graph, source, h_flow, min_cut, 
+            app::mf::minCut(graph, source, h_flow, min_cut,
                     vertex_reachabilities, h_residuals);
             GUARD_CU2(cudaDeviceSynchronize(),"cudaDeviceSynchronize failed.");
->>>>>>> 046a607c
-            int num_errors = app::mf::Validate_Results(parameters, graph, 
-                    source, sink, h_flow, h_reverse, min_cut, ref_max_flow, 
+            int num_errors = app::mf::Validate_Results(parameters, graph,
+                    source, sink, h_flow, h_reverse, min_cut, ref_max_flow,
                     ref_flow, quiet_mode);
         }
     }
@@ -171,22 +166,15 @@
     if (validation == "last")
     {
         GUARD_CU(problem.Extract(h_flow));
-<<<<<<< HEAD
-        app::mf::minCut(graph, source, h_flow, min_cut, vertex_reachabilities, h_residuals);
-
-        int num_errors = app::mf::Validate_Results(parameters, graph, 
-            source, sink, h_flow, h_reverse, min_cut, ref_flow, quiet_mode);
-=======
         GUARD_CU2(cudaDeviceSynchronize(),"cudaDeviceSynchronize failed.");
 
-        app::mf::minCut(graph, source, h_flow, min_cut, vertex_reachabilities, 
+        app::mf::minCut(graph, source, h_flow, min_cut, vertex_reachabilities,
                 h_residuals);
         GUARD_CU2(cudaDeviceSynchronize(),"cudaDeviceSynchronize failed.");
 
-        int num_errors = app::mf::Validate_Results(parameters, graph, source, 
-                sink, h_flow, h_reverse, min_cut, ref_max_flow, ref_flow, 
+        int num_errors = app::mf::Validate_Results(parameters, graph, source,
+                sink, h_flow, h_reverse, min_cut, ref_max_flow, ref_flow,
                 quiet_mode);
->>>>>>> 046a607c
     }
 
     // Compute running statistics
@@ -335,11 +323,11 @@
     debug_aml("Load undirected graph");
     gunrock::graphio::LoadGraph(parameters, u_graph);
 
-    if (parameters.Get<VertexT>("source") == 
+    if (parameters.Get<VertexT>("source") ==
 	    gunrock::util::PreDefinedValues<VertexT>::InvalidValue){
 	parameters.Set("source", 0);
     }
-    if (parameters.Get<VertexT>("sink") == 
+    if (parameters.Get<VertexT>("sink") ==
 	    gunrock::util::PreDefinedValues<VertexT>::InvalidValue){
 	parameters.Set("sink", u_graph.nodes-1);
     }
@@ -391,7 +379,7 @@
 		    auto z = d_graph.CsrT::GetEdgeDest(f);
 		    if (z == v and d_graph.CsrT::edge_values[f] > 0)
 		    {
-			u_graph.CsrT::edge_values[e]  = 
+			u_graph.CsrT::edge_values[e]  =
 			    d_graph.CsrT::edge_values[f];
 			break;
 		    }
@@ -399,11 +387,11 @@
 	    }
 	}
     }
-    
+
     gunrock::util::Location target = gunrock::util::HOST;
 
     // Run the MF
-    double elapsed_time = gunrock_mf(parameters, u_graph, reverse, flow, 
+    double elapsed_time = gunrock_mf(parameters, u_graph, reverse, flow,
 	    min_cut, maxflow);
 
     // Cleanup
