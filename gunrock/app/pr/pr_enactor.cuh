// ---------------------------------------------------------------------------
// Gunrock -- Fast and Efficient GPU Graph Library
// ---------------------------------------------------------------------------
// This source code is distributed under the terms of LICENSE.TXT
// in the root directory of this source distribution.
// ---------------------------------------------------------------------------

/**
* @file
* pr_enactor.cuh
*
* @brief PR Problem Enactor
*/

#pragma once

<<<<<<< HEAD
#include <gunrock/util/track_utils.cuh>
#include <gunrock/util/sort_device.cuh>
=======
#include <gunrock/util/sort_device.cuh>

>>>>>>> 7dacc491
#include <gunrock/app/enactor_base.cuh>
#include <gunrock/app/enactor_iteration.cuh>
#include <gunrock/app/enactor_loop.cuh>
#include <gunrock/app/pr/pr_problem.cuh>
#include <gunrock/oprtr/oprtr.cuh>

namespace gunrock {
namespace app {
namespace pr {

/**
 * @brief Speciflying parameters for SSSP Enactor
 * @param parameters The util::Parameter<...> structure holding all parameter info
 * \return cudaError_t error message(s), if any
 */
cudaError_t UseParameters_enactor(util::Parameters &parameters)
{
    cudaError_t retval = cudaSuccess;
    GUARD_CU(app::UseParameters_enactor(parameters));
    
    GUARD_CU(parameters.Use<bool>(
        "pull",
        util::OPTIONAL_ARGUMENT | util::MULTI_VALUE | util::OPTIONAL_PARAMETER,
        false,
        "Whether to use pull direction PageRank.",
        __FILE__, __LINE__));

    return retval;
}

/**
 * @brief defination of SSSP iteration loop
 * @tparam EnactorT Type of enactor
 */
template <typename EnactorT>
struct PRIterationLoop : public IterationLoopBase
    <EnactorT, Use_FullQ | Push>
{
    typedef typename EnactorT::VertexT VertexT;
    typedef typename EnactorT::SizeT   SizeT;
    typedef typename EnactorT::ValueT  ValueT;
    typedef typename EnactorT::Problem::GraphT::GpT  GpT;
    typedef IterationLoopBase <EnactorT, Use_FullQ | Push> BaseIterationLoop;

    PRIterationLoop() : BaseIterationLoop() {}

    /**
     * @brief Core computation of PageRank, one iteration
     * @param[in] peer_ Which GPU peers to work on, 0 means local
     * \return cudaError_t error message(s), if any
     */
    cudaError_t Core(int peer_ = 0)
    {
        // Data PageRank that works on
        auto         &enactor            =   this -> enactor[0];
        auto         &gpu_num            =   this -> gpu_num;
        auto         &data_slice         =   enactor.problem -> data_slices[gpu_num][0];
        auto         &enactor_slice      =   enactor.enactor_slices[gpu_num * enactor.num_gpus + peer_];
        auto         &enactor_stats      =   enactor_slice.enactor_stats;
        auto         &graph              =   data_slice.sub_graph[0];
        auto         &rank_curr          =   data_slice.rank_curr;
        auto         &rank_next          =   data_slice.rank_next;
        auto         &rank_temp          =   data_slice.rank_temp;
        auto         &rank_temp2         =   data_slice.rank_temp2;
        auto         &degrees            =   data_slice.degrees;
        auto         &local_vertices     =   data_slice.local_vertices;
        auto         &delta              =   data_slice.delta;
        auto         &threshold          =   data_slice.threshold;
        auto         &reset_value        =   data_slice.reset_value;
        auto         &frontier           =   enactor_slice.frontier;
        auto         &oprtr_parameters   =   enactor_slice.oprtr_parameters;
        auto         &retval             =   enactor_stats.retval;
        auto         &iteration          =   enactor_stats.iteration;
        auto          null_ptr           =  &local_vertices;
        null_ptr = NULL;

        if (iteration != 0)
        {
            if (enactor.flag & Debug)
                util::cpu_mt::PrintMessage("Filter start.", gpu_num, iteration, peer_);
            auto filter_op = [rank_curr, rank_next, degrees, delta, threshold, reset_value]
            __host__ __device__ (
                const VertexT &src, VertexT &dest, const SizeT &edge_id,
                const VertexT &input_item, const SizeT &input_pos,
                SizeT &output_pos) -> bool
            {
                ValueT old_value = rank_curr[dest];
                ValueT new_value = delta * rank_next[dest];
                new_value = reset_value + new_value;
                if (degrees[dest] != 0)
                    new_value /= degrees[dest];
                if (!isfinite(new_value))
                    new_value = 0;
                rank_curr[dest] = new_value;
                //if (util::isTracking(dest))
                //    printf("rank[%d] = %f -> %f = (%f + %f * %f) / %d\n",
                //        dest, old_value, new_value, reset_value,
                //        delta, rank_next[dest], degrees[dest]);
                return (fabs(new_value - old_value) > (threshold * old_value));
            };

            frontier.queue_length = data_slice.local_vertices.GetSize();
            enactor_stats.nodes_queued[0] += frontier.queue_length;
            frontier.queue_reset = true;
            oprtr_parameters.filter_mode = "BY_PASS";

            // filter kernel
            GUARD_CU(oprtr::Filter<oprtr::OprtrType_V2V>(
                graph.coo(), &local_vertices, null_ptr,
                oprtr_parameters, filter_op));
            
            if (enactor.flag & Debug)
                util::cpu_mt::PrintMessage("Filter end.",
                    gpu_num, iteration, peer_);

            frontier.queue_index++;
            // Get back the resulted frontier length
            GUARD_CU(frontier.work_progress.GetQueueLength(
                frontier.queue_index, frontier.queue_length,
                false, oprtr_parameters.stream, true));

            if (!data_slice.pull)
            {
                GUARD_CU(rank_next.ForEach(
                    []__host__ __device__(ValueT &rank)
                    {
                        rank = 0.0;
                    }, graph.nodes, util::DEVICE, oprtr_parameters.stream));
            }

            GUARD_CU2(cudaStreamSynchronize(oprtr_parameters.stream),
                "cudaStreamSynchronize failed");
            data_slice.num_updated_vertices = frontier.queue_length;
        }

        if (data_slice.pull)
        {
            if (enactor.flag & Debug)
                util::cpu_mt::PrintMessage("NeighborReduce start.",
                    gpu_num, iteration, peer_);

            auto advance_op = [rank_curr, graph] 
            __host__ __device__ (
                const VertexT &src, VertexT &dest, const SizeT &edge_id,
                const VertexT &input_item, const SizeT &input_pos,
                SizeT &output_pos) -> ValueT
            {
                return rank_curr[dest];
            };
           
            oprtr_parameters.reduce_values_out   = &rank_next;
            oprtr_parameters.reduce_reset        = true;
            oprtr_parameters.reduce_values_temp  = &rank_temp;
            oprtr_parameters.reduce_values_temp2 = &rank_temp2;
            oprtr_parameters.advance_mode        = "ALL_EDGES";
            frontier.queue_length = graph.nodes;
            frontier.queue_reset  = true;
            GUARD_CU(oprtr::NeighborReduce<oprtr::OprtrType_V2V | 
                oprtr::OprtrMode_REDUCE_TO_SRC | oprtr::ReduceOp_Plus>(
                graph.csc(), null_ptr, null_ptr,
                oprtr_parameters, advance_op, 
                []__host__ __device__ (const ValueT &a, const ValueT &b)
                {
                    return a+b;
                }, (ValueT)0));
        }

        else {
            if (enactor.flag & Debug)
                util::cpu_mt::PrintMessage("Advance start.",
                    gpu_num, iteration, peer_);

            auto advance_op = [rank_curr, rank_next] __host__ __device__ (
                const VertexT &src, VertexT &dest, const SizeT &edge_id,
                const VertexT &input_item, const SizeT &input_pos,
                SizeT &output_pos) -> bool
            {
                //printf("%d -> %d\n", src, dest);
                ValueT add_value = rank_curr[src];
                if (isfinite(add_value))
                {
                    atomicAdd(rank_next + dest, add_value);
                    //ValueT old_val = atomicAdd(rank_next + dest, add_value);
                    //if (dest == 42029)
                    //    printf("rank[%d] = %f = %f (rank[%d]) + %f\n",
                    //        dest, old_val + add_value, add_value, src, old_val);
                }
                return true;
            };

            // Edge Map
            frontier.queue_length = local_vertices.GetSize();
            frontier.queue_reset  = true;
            oprtr_parameters.advance_mode = "ALL_EDGES";
            GUARD_CU(oprtr::Advance<oprtr::OprtrType_V2V>(
                graph.coo(), &local_vertices, null_ptr,
                oprtr_parameters, advance_op));
        }

        enactor_stats.edges_queued[0] += graph.edges;
        return retval;
    }

    cudaError_t Compute_OutputLength(int peer_)
    {
        // No need to load balance or get output size
        return cudaSuccess;
    }

    cudaError_t Check_Queue_Size(int peer_)
    {
        // no need to check queue size for PR
        return cudaSuccess;
    }

    /**
     * @brief Routine to combine received data and local data
     * @tparam NUM_VERTEX_ASSOCIATES Number of data associated with each transmition item, typed VertexT
     * @tparam NUM_VALUE__ASSOCIATES Number of data associated with each transmition item, typed ValueT
     * @param  received_length The numver of transmition items received
     * @param[in] peer_ which peer GPU the data came from
     * \return cudaError_t error message(s), if any
     */
    template <
        int NUM_VERTEX_ASSOCIATES,
        int NUM_VALUE__ASSOCIATES>
    cudaError_t ExpandIncoming(SizeT &received_length, int peer_)
    {
        auto &data_slice = this -> enactor ->
            problem -> data_slices[this -> gpu_num][0];
        auto &rank_next  = data_slice.rank_next;

        auto expand_op = [rank_next]
        __host__ __device__ (
            VertexT &key, const SizeT &in_pos,
            VertexT *vertex_associate_ins,
            ValueT  *value__associate_ins) -> bool
        {
            ValueT in_val = value__associate_ins[in_pos];
            atomicAdd(rank_next + key, in_val);
            return false;
        };

        cudaError_t retval = BaseIterationLoop:: template ExpandIncomingBase
            <NUM_VERTEX_ASSOCIATES, NUM_VALUE__ASSOCIATES>
            (received_length, peer_, expand_op);
        return retval;
    }

    cudaError_t UpdatePreds(SizeT num_elements)
    {
        // No need to update predecessors
        return cudaSuccess;
    }

    /*
     * @brief Make_Output function.
     * @tparam NUM_VERTEX_ASSOCIATES
     * @tparam NUM_VALUE__ASSOCIATES
     */
    template <
        int NUM_VERTEX_ASSOCIATES,
        int NUM_VALUE__ASSOCIATES>
    cudaError_t MakeOutput(SizeT num_elements)
    {
        cudaError_t retval = cudaSuccess;
        int   num_gpus   = this -> enactor -> num_gpus;
        int   gpu_num    = this -> gpu_num;
        auto &enactor    = this -> enactor[0];
        auto &enactor_slice = enactor.enactor_slices[gpu_num * num_gpus
            + ((enactor.flag & Size_Check) ? 0 : num_gpus)];
        auto &mgpu_slice = enactor.mgpu_slices[gpu_num];
        auto &data_slice = enactor.problem -> data_slices[gpu_num][0];
        auto &rank_next  = data_slice.rank_next;
        cudaStream_t stream = enactor_slice.stream;

        if (num_gpus < 2)
            return retval;

        for (int peer_ = 1; peer_ < num_gpus; peer_ ++)
        {
            auto &remote_vertices_out = data_slice.remote_vertices_out[peer_];
            mgpu_slice.out_length[peer_] = remote_vertices_out.GetSize();
            GUARD_CU(mgpu_slice.value__associate_out[peer_].ForAll(
                [remote_vertices_out, rank_next]
                __host__ __device__(ValueT *values_out, const SizeT &pos)
                {
                    values_out[pos] = rank_next[remote_vertices_out[pos]];
                }, mgpu_slice.out_length[peer_], util::DEVICE, stream));
        }
        return retval;
    }

    bool Stop_Condition(int gpu_num = 0)
    {
        auto &enactor_slices = this -> enactor -> enactor_slices;
        int num_gpus = this -> enactor -> num_gpus;
        for (int gpu = 0; gpu < num_gpus * num_gpus; gpu++)
        {
            auto &retval = enactor_slices[gpu].enactor_stats.retval;
            if (retval == cudaSuccess) continue;
            printf("(CUDA error %d @ GPU %d: %s\n",
                retval, gpu % num_gpus, cudaGetErrorString(retval));
            fflush(stdout);
            return true;
        }

        auto &data_slices = this -> enactor -> problem -> data_slices;
        bool all_zero = true;
        for (int gpu =0; gpu < num_gpus; gpu++)
        if (data_slices[gpu]-> num_updated_vertices)//PR_queue_length > 0)
        {
            //printf("data_slice[%d].PR_queue_length = %d\n", gpu, data_slice[gpu]->PR_queue_length);
            all_zero = false;
        }
        if (all_zero) return true;

        for (int gpu = 0; gpu < num_gpus; gpu++)
        if (enactor_slices[gpu * num_gpus].enactor_stats.iteration
            < data_slices[0] -> max_iter)
        {
            //printf("enactor_stats[%d].iteration = %lld\n", gpu, enactor_stats[gpu * num_gpus].iteration);
            return false;
        }
        return true;
    }
};

/**
 * @brief PageRank enactor class.
 * @tparam _Problem Problem type we process on
 * @tparam ARRAY_FLAG Flags for util::Array1D used in the enactor
 * @tparam cudaHostRegisterFlag Flags for util::Array1D used in the enactor
 */
template <
    typename _Problem,
    util::ArrayFlag ARRAY_FLAG = util::ARRAY_NONE,
    unsigned int cudaHostRegisterFlag = cudaHostRegisterDefault>
class Enactor :
    public EnactorBase<
        typename _Problem::GraphT,
        typename _Problem::VertexT, // LabelT
        typename _Problem::ValueT,
        ARRAY_FLAG, cudaHostRegisterFlag>
{
public:
    // Definations
    typedef _Problem                   Problem ;
    typedef typename Problem::SizeT    SizeT   ;
    typedef typename Problem::VertexT  VertexT ;
    typedef typename Problem::ValueT   ValueT  ;
    typedef typename Problem::GraphT   GraphT  ;
    typedef EnactorBase<GraphT, VertexT, ValueT, ARRAY_FLAG, cudaHostRegisterFlag>
        BaseEnactor;
    typedef Enactor<Problem, ARRAY_FLAG, cudaHostRegisterFlag>
        EnactorT;
    typedef PRIterationLoop<EnactorT> IterationT;

    // Members
    Problem     *problem   ;
    IterationT  *iterations;

    // Methods
   /**
     * \addtogroup PublicInterface
     * @{
     */

    /**
     * @brief PREnactor constructor
     */
    Enactor() :
        BaseEnactor("pr"),
        problem    (NULL)
    {
        this -> max_num_vertex_associates = 0;
        this -> max_num_value__associates = 1;
    }

    /**
     *  @brief PREnactor destructor
     */
    virtual ~Enactor()
    {
        //Release();
    }

    /*
     * @brief Releasing allocated memory space
     * @param target The location to release memory from
     * \return cudaError_t error message(s), if any
     */
    cudaError_t Release(util::Location target = util::LOCATION_ALL)
    {
        cudaError_t retval = cudaSuccess;
        GUARD_CU(BaseEnactor::Release(target));
        delete []iterations; iterations = NULL;
        problem = NULL;
        return retval;
    }

    /**
     * @brief Initialize the enactor.
     * @param[in] problem The problem object.
     * @param[in] target Target location of data
     * \return cudaError_t error message(s), if any
     */
    cudaError_t Init(
        Problem          &problem,
        util::Location    target = util::DEVICE)
    {
        cudaError_t retval = cudaSuccess;
        this -> problem = &problem;

        GUARD_CU(BaseEnactor::Init(
            problem, Enactor_None, 2, NULL, target, false));

        iterations = new IterationT[this -> num_gpus];
        for (int gpu = 0; gpu < this -> num_gpus; gpu ++)
        {
            GUARD_CU(iterations[gpu].Init(this, gpu));
        }

        if (this -> num_gpus == 1)
        {
            GUARD_CU(this -> Init_Threads(this,
                (CUT_THREADROUTINE)&(GunrockThread<EnactorT>)));
            return retval;
        }

        auto &data_slices = problem.data_slices;
        for (int gpu = 0; gpu < this -> num_gpus; gpu++)
        {
            auto &data_slice_l = data_slices[gpu][0];
            if (target & util::DEVICE)
                GUARD_CU(util::SetDevice(this -> gpu_idx[gpu]));

            for (int peer = 0; peer < this -> num_gpus; peer++)
            {
                if (peer == gpu) continue;
                int peer_ = (peer < gpu) ? peer + 1 : peer;
                int gpu_  = (peer < gpu) ? gpu : gpu + 1;
                auto &data_slice_p = data_slices[peer][0];

                data_slice_l.in_counters[peer_] = data_slice_p.out_counters[gpu_];
                if (gpu != 0)
                {
                    data_slice_l.remote_vertices_in[peer_].SetPointer(
                        data_slice_p.remote_vertices_out[gpu_].GetPointer(util::HOST),
                        data_slice_p.remote_vertices_out[gpu_].GetSize(),
                        util::HOST);
                } else {
                    data_slice_l.remote_vertices_in[peer_].SetPointer(
                        data_slice_p.remote_vertices_out[gpu_].GetPointer(util::HOST),
                        max(data_slice_p.remote_vertices_out[gpu_].GetSize(),
                            data_slice_p.local_vertices.GetSize()),
                        util::HOST);
                }
                GUARD_CU(data_slice_l.remote_vertices_in[peer_].Move(
                    util::HOST, target,
                    data_slice_p.remote_vertices_out[gpu_].GetSize()));

                for (int t=0; t<2; t++)
                {
                    GUARD_CU(this ->mgpu_slices[gpu].value__associate_in[t][peer_].
                        EnsureSize_(data_slice_l.in_counters[peer_], target));
                }
            }
        }

        for (int gpu = 1; gpu < this -> num_gpus; gpu++)
        {
            if (target & util::DEVICE)
                GUARD_CU(util::SetDevice(this -> gpu_idx[gpu]));
            GUARD_CU(this -> mgpu_slices[gpu].value__associate_out[1].
                EnsureSize_(problem.data_slices[gpu] -> local_vertices.GetSize(),
                    target));
        }

        if (target & util::DEVICE)
            GUARD_CU(util::SetDevice(this -> gpu_idx[0]));
        for (int peer = 1; peer < this -> num_gpus; peer++)
        {
            GUARD_CU(this -> mgpu_slices[0].value__associate_in[0][peer].
                EnsureSize_(problem.data_slices[peer] -> local_vertices.GetSize(), target));
        }

        GUARD_CU(this -> Init_Threads(this,
            (CUT_THREADROUTINE)&(GunrockThread<EnactorT>)));
        return retval;
    }

    /**
     * @brief Reset enactor
     * @param[in] src Source node to start primitive.
     * @param[in] target Target location of data
     * \return cudaError_t error message(s), if any
     */
    cudaError_t Reset(VertexT src, util::Location target = util::DEVICE)
    {
        cudaError_t retval = cudaSuccess;
        GUARD_CU(BaseEnactor::Reset(target));

        for (int gpu=0; gpu < this->num_gpus; gpu++)
        {
            /*thread_slices[gpu].status = ThreadSlice::Status::Wait;

            if (retval = util::SetDevice(problem -> gpu_idx[gpu]))
                return retval;
            if (AdvanceKernelPolicy::ADVANCE_MODE ==  gunrock::oprtr::advance::TWC_FORWARD)
            {
                //return retval;
            } else {
                bool over_sized = false;
                if (retval = Check_Size<SizeT, SizeT> (
                    this -> size_check, "scanned_edges",
                    problem -> data_slices[gpu] -> local_vertices.GetSize() + 2,
                    problem -> data_slices[gpu] -> scanned_edges,
                    over_sized, -1, -1, -1, false)) return retval;
                this -> frontier_attribute [gpu * this -> num_gpus].queue_length
                    = problem -> data_slices[gpu] -> local_vertices.GetSize();

                retval = gunrock::oprtr::advance::ComputeOutputLength
                    <AdvanceKernelPolicy, Problem, PRFunctor<VertexId, SizeT, Value, Problem>,
                    gunrock::oprtr::advance::V2V>(
                    this -> frontier_attribute + gpu * this -> num_gpus,//frontier_attribute,
                    problem -> graph_slices[gpu] -> row_offsets.GetPointer(util::DEVICE),//d_offsets,
                    problem -> graph_slices[gpu] -> column_indices.GetPointer(util::DEVICE),//d_indices,
                    (SizeT   *)NULL, ///d_inv_offsets,
                    (VertexId*)NULL,//d_inv_indices,
                    problem -> data_slices[gpu] -> local_vertices.GetPointer(util::DEVICE),//d_in_key_queue,
                    problem -> data_slices[gpu] -> scanned_edges[0].GetPointer(util::DEVICE),//partitioned_scanned_edges->GetPointer(util::DEVICE),
                    problem -> graph_slices[gpu] -> nodes,//max_in,
                    problem -> graph_slices[gpu] -> edges,//max_out,
                    thread_slices[gpu].context[0][0],
                    problem -> data_slices[gpu] -> streams[0],
                    //ADVANCE_TYPE,
                    false,
                    false,
                    false);

                if (retval = this -> frontier_attribute[gpu * this -> num_gpus].output_length.Move(util::DEVICE, util::HOST,
                    1, 0, problem -> data_slices[gpu] -> streams[0]))
                    return retval;
                if (retval = util::GRError(cudaStreamSynchronize(problem -> data_slices[gpu] -> streams[0]),
                    "cudaStreamSynchronize failed", __FILE__, __LINE__))
                    return retval;
            }*/

            for (int peer = 0; peer < this -> num_gpus; peer++)
            {
                auto &frontier = this ->
                    enactor_slices[gpu * this -> num_gpus + peer].frontier;

                frontier.queue_length  = (peer != 0 ) ? 0 :
                    this -> problem -> data_slices[gpu] -> local_vertices.GetSize();
                frontier.queue_index   = 0;        // Work queue index
                frontier.queue_reset   = true;
                this -> enactor_slices[gpu * this -> num_gpus + peer]
                    .enactor_stats.iteration     = 0;
            }

            if (this -> num_gpus > 1)
            {
                if (target & util::DEVICE)
                    GUARD_CU(util::SetDevice(this -> gpu_idx[gpu]));

                this -> mgpu_slices[gpu].value__associate_orgs[0] =
                    this -> problem -> data_slices[gpu] -> rank_next.GetPointer(target);
                GUARD_CU(this -> mgpu_slices[gpu].value__associate_orgs.Move(
                    util::HOST, target));
            }
        }

        GUARD_CU(BaseEnactor::Sync());
        return retval;
    }

    /**
      * @brief one run of sssp, to be called within GunrockThread
      * @param thread_data Data for the CPU thread
      * \return cudaError_t error message(s), if any
      */
    cudaError_t Run(ThreadSlice &thread_data)
    {
        gunrock::app::Iteration_Loop<0, 1, IterationT>(
            thread_data, iterations[thread_data.thread_num]);
        return cudaSuccess;
    }

    /**
     * @brief Enacts a PR computing on the specified graph.
     * @param[in] src Source node to start primitive.
     * \return cudaError_t error message(s), if any
     */
    cudaError_t Enact(VertexT src)
    {
        cudaError_t  retval     = cudaSuccess;
        GUARD_CU(this -> Run_Threads(this));
        util::PrintMsg("GPU PageRank Done.", this -> flag & Debug);
        return retval;
    }

    cudaError_t Extract()
    {
        cudaError_t retval = cudaSuccess;
        auto &data_slices = this -> problem -> data_slices;
        int num_gpus = this -> num_gpus;
        for (int gpu_num = 1; gpu_num < num_gpus; gpu_num ++)
        {
            GUARD_CU(util::SetDevice(this -> gpu_idx[gpu_num]));
            auto &data_slice = data_slices[gpu_num][0];
            auto &enactor_slice = this -> enactor_slices[gpu_num * num_gpus];
            auto &degrees    = data_slice.degrees;
            auto &rank_curr  = data_slice.rank_curr;
            auto &rank_out   = this -> mgpu_slices[gpu_num].value__associate_out[1];
            auto &enactor_stats = enactor_slice.enactor_stats;
            auto &stream = enactor_slice.stream2;

            GUARD_CU(data_slice.local_vertices.ForAll(
                [rank_curr, degrees, rank_out]
                __host__ __device__(VertexT *vertices, const SizeT &pos)
                {
                    VertexT v = vertices[pos];
                    ValueT rank = rank_curr[v];
                    if (degrees[v] != 0)
                        rank *= degrees[v];
                    rank_out[pos] = rank;
                }, data_slice.local_vertices.GetSize(), util::DEVICE, stream));

            enactor_stats.iteration = 0;
            PushNeighbor <EnactorT, 0, 1> (*this, gpu_num, 0);
            SetRecord(this -> mgpu_slices[gpu_num],
                enactor_stats.iteration, 1, 0, stream);
            data_slice.final_event_set = true;
        }

        GUARD_CU(util::SetDevice(this -> gpu_idx[0]));
        auto &data_slice = data_slices[0][0];
        auto &enactor_slice = this -> enactor_slices[0];
        auto &degrees    = data_slice.degrees;
        auto &rank_curr  = data_slice.rank_curr;
        auto &stream     = enactor_slice.stream2;
        GUARD_CU(data_slice.local_vertices.ForAll(
            [rank_curr, degrees]
            __host__ __device__(VertexT *vertices, const SizeT &pos)
            {
                VertexT v = vertices[pos];
                ValueT rank = rank_curr[v];
                if (degrees[v] != 0)
                    rank *= degrees[v];
                rank_curr[v] = rank;
            }, data_slice.local_vertices.GetSize(), util::DEVICE, stream));

        for (int peer = 1; peer < num_gpus; peer++)
        {
            GUARD_CU2(cudaMemcpyAsync(
                data_slice.remote_vertices_in[peer].GetPointer(util::DEVICE),
                data_slices[peer] -> local_vertices.GetPointer(util::HOST),
                sizeof(VertexT) * data_slices[peer] -> local_vertices.GetSize(),
                cudaMemcpyHostToDevice, this -> enactor_slices[peer].stream),
                "cudaMemcpyAsync failed");
        }

        for (int peer = 1; peer < num_gpus; peer++)
        {
            int peer_iteration
                = this -> enactor_slices[peer * num_gpus].enactor_stats.iteration;
            GUARD_CU2(cudaStreamWaitEvent(this -> enactor_slices[peer].stream,
                this -> mgpu_slices[peer].events[peer_iteration%4][0][0], 0),
                "cudaStreamWaitEvent failed");

            auto &rank_in = this ->
                mgpu_slices[0].value__associate_in[peer_iteration%2][peer];
            GUARD_CU(data_slice.remote_vertices_in[peer].ForAll(
                [rank_curr, rank_in]
                __host__ __device__(VertexT *keys_in, SizeT &pos)
                {
                    VertexT v = keys_in[pos];
                    rank_curr[v] = rank_in[pos];
                }, data_slices[peer] -> local_vertices.GetSize(), util::DEVICE,
                this -> enactor_slices[peer].stream));

            GUARD_CU2(cudaEventRecord(this -> mgpu_slices[0].
                events[enactor_slice.enactor_stats.iteration %4][peer][0],
                this -> enactor_slices[peer].stream),
                "cudaEventRecord failed");
            GUARD_CU2(cudaStreamWaitEvent(this -> enactor_slices[0].stream,
                this -> mgpu_slices[0].
                    events[enactor_slice.enactor_stats.iteration %4][peer][0], 0),
                "cudaStreamWaitEvent failed");
        }

        SizeT nodes = data_slice.org_nodes;
        GUARD_CU(data_slice.node_ids   .EnsureSize_(nodes, util::DEVICE));
        GUARD_CU(data_slice.temp_vertex.EnsureSize_(nodes, util::DEVICE));
        
        GUARD_CU(data_slice.node_ids.ForAll(
            []__host__ __device__ (VertexT *ids, const SizeT &pos)
            {
                ids[pos] = pos;
            }, nodes, util::DEVICE, this -> enactor_slices[0].stream));

        //util::PrintMsg("#nodes = " + std::to_string(nodes));
<<<<<<< HEAD
        /*size_t cub_required_size = 0;
        void* temp_storage = NULL;
        cub::DoubleBuffer<ValueT > key_buffer(
=======
        //size_t cub_required_size = 0;
        //void* temp_storage = NULL;
        /*cub::DoubleBuffer<ValueT > key_buffer(
>>>>>>> 7dacc491
            data_slice.rank_curr.GetPointer(util::DEVICE),
            data_slice.rank_next.GetPointer(util::DEVICE));
        cub::DoubleBuffer<VertexT> value_buffer(
            data_slice.node_ids   .GetPointer(util::DEVICE),
            data_slice.temp_vertex.GetPointer(util::DEVICE));
        GUARD_CU2(cub::DeviceRadixSort::SortPairsDescending(
            temp_storage, cub_required_size,
            key_buffer, value_buffer, nodes,
            0, sizeof(ValueT) * 8, this -> enactor_slices[0].stream),
            "cubDeviceRadixSort failed");
        GUARD_CU(data_slice.cub_sort_storage.EnsureSize_(
            cub_required_size, util::DEVICE));

        GUARD_CU2(cudaDeviceSynchronize(),
            "cudaDeviceSynchronize failed.");

        printf("cub_sort_stoarge = %p, size = %d\n",
            data_slice.cub_sort_storage.GetPointer(util::DEVICE),
            data_slice.cub_sort_storage.GetSize());

        // sort according to the rank of nodes
        GUARD_CU2(cub::DeviceRadixSort::SortPairsDescending(
            data_slice.cub_sort_storage.GetPointer(util::DEVICE), 
            cub_required_size,
            key_buffer, value_buffer, nodes,
            0, sizeof(ValueT) * 8, this -> enactor_slices[0].stream),
            "cubDeviceRadixSort failed");

        GUARD_CU2(cudaDeviceSynchronize(),
            "cudaDeviceSynchronize failed.");

        if (key_buffer.Current() != data_slice.rank_curr.GetPointer(util::DEVICE))
        {
            ValueT *keys = key_buffer.Current();
            GUARD_CU(data_slice.rank_curr.ForEach(keys,
                []__host__ __device__(ValueT &rank, const ValueT &key)
                {
                    rank = key;
                }, nodes, util::DEVICE, this -> enactor_slices[0].stream));
        }

        if (value_buffer.Current() != data_slice.node_ids.GetPointer(util::DEVICE))
        {
            VertexT *values = value_buffer.Current();
            GUARD_CU(data_slice.node_ids.ForEach(values,
                []__host__ __device__(VertexT &node_id, const VertexT &val)
                {
                    node_id = val;
                }, nodes, util::DEVICE, this -> enactor_slices[0].stream));
        }*/

<<<<<<< HEAD
        //util::Array1D<SizeT, char> cub_temp_space;
        GUARD_CU(util::cubSortPairsDescending(
            data_slice.cub_sort_storage,
=======
        util::Array1D<SizeT, char> cub_temp_space;
        GUARD_CU(util::cubSortPairs(
            cub_temp_space,
>>>>>>> 7dacc491
            data_slice.rank_curr, data_slice.rank_next,
            data_slice.node_ids , data_slice.temp_vertex,
            nodes, 0, sizeof(ValueT) * 8, this -> enactor_slices[0].stream));

<<<<<<< HEAD
        //GUARD_CU2(cudaDeviceSynchronize(),
        //    "cudaDeviceSynchronize failed.");

        auto &temp_vertex = data_slice.temp_vertex;
        //auto &rank_curr   = data_slice.rank_curr;
        auto &rank_next   = data_slice.rank_next;
        GUARD_CU(data_slice.node_ids.ForAll(
            [temp_vertex, rank_curr, rank_next] 
            __host__ __device__ (VertexT *ids, const SizeT &v)
            {
                ids[v] = temp_vertex[v];
                rank_curr[v] = rank_next[v];
            }, nodes, util::DEVICE, this -> enactor_slices[0].stream));

=======
        //GUARD_CU(data_slice.rank_curr.ForAll(data_slice.node_ids,
        //    []__host__ __device__(ValueT *ranks, VertexT *ids, const SizeT &pos)
        //    {
        //        printf("%d : rank = %f, id = %d\n", pos, ranks[pos], ids[pos]);
        //    }, (nodes < 10) ? nodes : 10, util::DEVICE, this -> enactor_slices[0].stream));
>>>>>>> 7dacc491

        if (data_slice.scale)
        {
            ValueT a = 1.0 / (ValueT)nodes;
            GUARD_CU(data_slice.rank_curr.ForEach(
                [a]__host__ __device__(ValueT &rank)
                {
                    rank *= a;
                }, nodes, util::DEVICE,
                this -> enactor_slices[0].stream));
        }

        GUARD_CU2(cudaStreamSynchronize(this -> enactor_slices[0].stream),
            "cudaStreamSynchronize failed");
        return retval;
    }

    /** @} */
};

} // namespace pr
} // namespace app
} // namespace gunrock

// Leave this at the end of the file
// Local Variables:
// mode:c++
// c-file-style: "NVIDIA"
// End:<|MERGE_RESOLUTION|>--- conflicted
+++ resolved
@@ -14,13 +14,9 @@
 
 #pragma once
 
-<<<<<<< HEAD
 #include <gunrock/util/track_utils.cuh>
 #include <gunrock/util/sort_device.cuh>
-=======
-#include <gunrock/util/sort_device.cuh>
-
->>>>>>> 7dacc491
+
 #include <gunrock/app/enactor_base.cuh>
 #include <gunrock/app/enactor_iteration.cuh>
 #include <gunrock/app/enactor_loop.cuh>
@@ -725,15 +721,9 @@
             }, nodes, util::DEVICE, this -> enactor_slices[0].stream));
 
         //util::PrintMsg("#nodes = " + std::to_string(nodes));
-<<<<<<< HEAD
         /*size_t cub_required_size = 0;
         void* temp_storage = NULL;
         cub::DoubleBuffer<ValueT > key_buffer(
-=======
-        //size_t cub_required_size = 0;
-        //void* temp_storage = NULL;
-        /*cub::DoubleBuffer<ValueT > key_buffer(
->>>>>>> 7dacc491
             data_slice.rank_curr.GetPointer(util::DEVICE),
             data_slice.rank_next.GetPointer(util::DEVICE));
         cub::DoubleBuffer<VertexT> value_buffer(
@@ -785,20 +775,13 @@
                 }, nodes, util::DEVICE, this -> enactor_slices[0].stream));
         }*/
 
-<<<<<<< HEAD
         //util::Array1D<SizeT, char> cub_temp_space;
         GUARD_CU(util::cubSortPairsDescending(
             data_slice.cub_sort_storage,
-=======
-        util::Array1D<SizeT, char> cub_temp_space;
-        GUARD_CU(util::cubSortPairs(
-            cub_temp_space,
->>>>>>> 7dacc491
             data_slice.rank_curr, data_slice.rank_next,
             data_slice.node_ids , data_slice.temp_vertex,
             nodes, 0, sizeof(ValueT) * 8, this -> enactor_slices[0].stream));
 
-<<<<<<< HEAD
         //GUARD_CU2(cudaDeviceSynchronize(),
         //    "cudaDeviceSynchronize failed.");
 
@@ -813,14 +796,6 @@
                 rank_curr[v] = rank_next[v];
             }, nodes, util::DEVICE, this -> enactor_slices[0].stream));
 
-=======
-        //GUARD_CU(data_slice.rank_curr.ForAll(data_slice.node_ids,
-        //    []__host__ __device__(ValueT *ranks, VertexT *ids, const SizeT &pos)
-        //    {
-        //        printf("%d : rank = %f, id = %d\n", pos, ranks[pos], ids[pos]);
-        //    }, (nodes < 10) ? nodes : 10, util::DEVICE, this -> enactor_slices[0].stream));
->>>>>>> 7dacc491
-
         if (data_slice.scale)
         {
             ValueT a = 1.0 / (ValueT)nodes;
