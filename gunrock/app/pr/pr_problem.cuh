// ----------------------------------------------------------------
// Gunrock -- Fast and Efficient GPU Graph Library
// ----------------------------------------------------------------
// This source code is distributed under the terms of LICENSE.TXT
// in the root directory of this source distribution.
// ----------------------------------------------------------------

/**
 * @file
 * pr_problem.cuh
 *
 * @brief GPU Storage management Structure for PageRank Problem Data
 */

#pragma once

#include <gunrock/app/problem_base.cuh>
#include <gunrock/util/memset_kernel.cuh>

namespace gunrock {
namespace app {
namespace pr {

/**
 * @brief PageRank Problem structure stores device-side vectors for doing PageRank on the GPU.
 *
 * @tparam _VertexId            Type of signed integer to use as vertex id (e.g., uint32)
 * @tparam _SizeT               Type of unsigned integer to use for array indexing. (e.g., uint32)
 * @tparam _Value               Type of float or double to use for computing PR value.
 */
template <
    typename    VertexId,                       
    typename    SizeT,                          
    typename    Value>
struct PRProblem : ProblemBase<VertexId, SizeT, Value,
    true,  // _MARK_PREDECESSORS
    false, // _ENABLE_IDEMPOTENCE
    false, // _USE_DOUBLE_BUFFER
    false, // _ENABLE_BACKWARD
    false, // _KEEP_ORDER
    true> // _KEEP_NODE_NUM
{
    //static const bool MARK_PREDECESSORS     = true;
    //static const bool ENABLE_IDEMPOTENCE    = false;

    //Helper structures

    /**
     * @brief Data slice structure which contains PR problem specific data.
     */
    struct DataSlice : DataSliceBase<SizeT, VertexId, Value>
    {
        // device storage arrays
<<<<<<< HEAD
        util::Array1D<SizeT, Value   > rank_curr;           /**< Used for ping-pong page rank value */
        util::Array1D<SizeT, Value   > rank_next;           /**< Used for ping-pong page rank value */       
        util::Array1D<SizeT, SizeT   > degrees;             /**< Used for keeping out-degree for each vertex */
        util::Array1D<SizeT, SizeT   > degrees_pong;
        util::Array1D<SizeT, SizeT   > labels;
        util::Array1D<SizeT, VertexId> node_ids;
        util::Array1D<SizeT, SizeT   > markers;
        util::Array1D<SizeT, VertexId> *temp_keys_out;
        Value    threshold;               /**< Used for recording accumulated error */
        Value    delta;
        VertexId src_node;
        bool     to_continue;
        SizeT    local_nodes;
        SizeT    edge_map_queue_len;
        SizeT    max_iter;
        SizeT    PR_queue_length;
        int      PR_queue_selector;
        bool     final_event_set;

        DataSlice()
        {
            rank_curr   .SetName("rank_curr"   );
            rank_next   .SetName("rank_next"   );
            degrees     .SetName("degrees"     );
            degrees_pong.SetName("degrees_pong");
            labels      .SetName("labels"      );
            node_ids    .SetName("node_ids"    );
            markers     .SetName("markers"     );
            temp_keys_out = NULL;
            //threshold   .SetName("threshold"   );
            //delta       .SetName("delta"       );
            //src_node    .SetName("src_node"    );
            threshold   = 0;
            delta       = 0;
            src_node    = -1;
            to_continue = true;
            local_nodes = 0;
            edge_map_queue_len = 0;
            max_iter    = 0;
            final_event_set = false;
            PR_queue_length = 0;
            PR_queue_selector = 0;
        }

        ~DataSlice()
        {
            if (util::SetDevice(this->gpu_idx)) return;
            rank_curr   .Release();
            rank_next   .Release();
            degrees     .Release();
            degrees_pong.Release();
            labels      .Release();
            node_ids    .Release();
            markers     .Release();
            delete[] temp_keys_out; temp_keys_out = NULL;
            //threshold   .Release();
            //delta       .Release();
            //src_node    .Release();
        }

        cudaError_t Init(
            int   num_gpus,
            int   gpu_idx,
            int   num_vertex_associate,
            int   num_value__associate,
            Csr<VertexId, Value, SizeT> *graph,
            SizeT *num_in_nodes,
            SizeT *num_out_nodes,
            float queue_sizing = 2.0,
            float in_sizing    = 1.0)
        {
            cudaError_t retval = cudaSuccess;
            SizeT       nodes  = graph->nodes;
            //SizeT       edges  = graph->edges;
            //SizeT *_num_in_nodes  = num_in_nodes;
            //SizeT *_num_out_nodes = num_out_nodes;
            
            /*if (num_gpus > 1)
            {
                //_num_in_nodes = new  SizeT[num_gpus+1];
                //_num_out_nodes = new SizeT[num_gpus+1];
                for (int gpu=0; gpu<=num_gpus; gpu++)
                {
                    num_in_nodes [gpu] = nodes;
                    num_out_nodes[gpu] = gpu==1 ? nodes : 0;
                }
            }*/

            if (retval = DataSliceBase<SizeT, VertexId, Value>::Init(
                num_gpus,
                gpu_idx,
                num_vertex_associate,
                num_value__associate,
                graph,
                num_in_nodes,
                num_out_nodes,
                in_sizing)) return retval;

            temp_keys_out = new util::Array1D<SizeT, VertexId>[num_gpus];
            if (num_gpus > 1)
            {
                printf("Allocating keys_out[0] %d\n", local_nodes);fflush(stdout);
                if (retval = this->keys_out[0].Allocate(local_nodes, util::DEVICE)) return retval;
                this->keys_outs[0] = this->keys_out[0].GetPointer(util::DEVICE);
                for (int peer_ = 0; peer_ < num_gpus; peer_++)
                {
                    if (retval = this->keys_marker[peer_].EnsureSize(nodes)) return retval;
                    this->keys_markers[peer_] = this->keys_marker[peer_].GetPointer(util::DEVICE);
                }
                this->keys_markers.Move(util::HOST, util::DEVICE);
            }
            for (int peer_ = 2; peer_ < num_gpus; peer_++)
            {
                temp_keys_out  [peer_] = this->keys_out[peer_];
                this->keys_out [peer_] = this->keys_out[1];
                //this->keys_out [peer_].SetPointer(this->keys_out[1].GetPointer(util::DEVICE), this->keys_out[1].GetSize(), util::DEVICE);
                this->keys_outs[peer_] = this->keys_out[1].GetPointer(util::DEVICE);
                
                //this->value__associate_out[peer_][0].SetPointer(this->value__associate_out[1][0].GetPointer(util::DEVICE), this->value__associate_out[1][0].GetSize(), util::DEVICE);
                //this->value__associate_outs[peer_][0] = this->value__associate_out[1][0].GetPointer(util::DEVICE);
                //if (retval = this->value__associate_outs[peer_].Move(util::HOST, util::DEVICE)) return retval;
            }
            this->keys_outs.Move(util::HOST, util::DEVICE);
    
            // Create SoA on device
            if (retval = rank_curr   .Allocate(nodes, util::DEVICE)) return retval;
            if (retval = rank_next   .Allocate(nodes, util::DEVICE)) return retval;
            if (retval = degrees     .Allocate(nodes, util::DEVICE)) return retval;
            if (retval = degrees_pong.Allocate(nodes+1, util::DEVICE)) return retval;
            if (retval = node_ids    .Allocate(nodes, util::DEVICE)) return retval;
            if (retval = markers     .Allocate(nodes, util::DEVICE)) return retval;
            //if (retval = delta       .Allocate(1    , util::DEVICE | util::HOST)) return retval;
            //if (retval = threshold   .Allocate(1    , util::DEVICE | util::HOST)) return retval;
            //if (retval = src_node    .Allocate(1    , util::DEVICE | util::HOST)) return retval;
            return retval;
       }
=======
        Value   *d_rank_curr;           /**< Used for ping-pong page rank value */
        Value   *d_rank_next;           /**< Used for ping-pong page rank value */       
        SizeT   *d_degrees;             /**< Used for keeping out-degree for each vertex */
        Value   *d_threshold;               /**< Used for recording accumulated error */
        Value   *d_delta;
        VertexId   *d_src_node;
        SizeT   *d_labels;
        VertexId *d_node_ids;
>>>>>>> dc7a660e
    };

    // Members
    
    // Set of data slices (one for each GPU)
    util::Array1D<SizeT, DataSlice> *data_slices;
   
    // Methods

    /**
     * @brief PRProblem default constructor
     */
    PRProblem():
    data_slices(NULL) {}

    /**
     * @brief PRProblem default destructor
     */
    ~PRProblem()
    {
        if (data_slices == NULL) return;
        for (int i = 0; i < this->num_gpus; ++i)
        {
<<<<<<< HEAD
            util::SetDevice(this->gpu_idx[i]);
            data_slices[i].Release();
=======
            if (util::GRError(cudaSetDevice(gpu_idx[i]),
                "~PRProblem cudaSetDevice failed", __FILE__, __LINE__)) break;
            if (data_slices[i]->d_rank_curr)      util::GRError(cudaFree(data_slices[i]->d_rank_curr), "GpuSlice cudaFree d_rank[0] failed", __FILE__, __LINE__);
            if (data_slices[i]->d_rank_next)      util::GRError(cudaFree(data_slices[i]->d_rank_next), "GpuSlice cudaFree d_rank[1] failed", __FILE__, __LINE__);
            if (data_slices[i]->d_degrees)      util::GRError(cudaFree(data_slices[i]->d_degrees), "GpuSlice cudaFree d_degrees failed", __FILE__, __LINE__);
            if (data_slices[i]->d_threshold)      util::GRError(cudaFree(data_slices[i]->d_threshold), "GpuSlice cudaFree d_threshold failed", __FILE__, __LINE__);
            if (data_slices[i]->d_delta)      util::GRError(cudaFree(data_slices[i]->d_delta), "GpuSlice cudaFree d_delta failed", __FILE__, __LINE__);
            if (data_slices[i]->d_node_ids)      util::GRError(cudaFree(data_slices[i]->d_node_ids), "GpuSlice cudaFree d_node_ids failed", __FILE__, __LINE__);
            if (data_slices[i]->d_src_node)      util::GRError(cudaFree(data_slices[i]->d_src_node), "GpuSlice cudaFree d_src_node failed", __FILE__, __LINE__);
            if (d_data_slices[i])                 util::GRError(cudaFree(d_data_slices[i]), "GpuSlice cudaFree data_slices failed", __FILE__, __LINE__);
>>>>>>> dc7a660e
        }
        delete[] data_slices; data_slices=NULL;
    }

    /**
     * \addtogroup PublicInterface
     * @{
     */

    /**
     * @brief Copy result labels and/or predecessors computed on the GPU back to host-side vectors.
     *
     * @param[out] h_rank host-side vector to store page rank values.
     * @param[out] h_node_id host-side vector to store node Vertex ID.
     *
     *\return cudaError_t object which indicates the success of all CUDA function calls.
     */
    cudaError_t Extract(Value *h_rank, VertexId *h_node_id)
    {
        cudaError_t retval = cudaSuccess;

        do {
            //if (this->num_gpus == 1) {
                // Set device
                if (retval = util::SetDevice(this->gpu_idx[0])) return retval;
                data_slices[0]->rank_curr.SetPointer(h_rank);
                if (retval = data_slices[0]->rank_curr.Move(util::DEVICE, util::HOST)) return retval;
                data_slices[0]->node_ids .SetPointer(h_node_id);
                if (retval = data_slices[0]->node_ids .Move(util::DEVICE, util::HOST)) return retval;
            /*} else {
                Value    **th_rank    = new Value*   [this->num_gpus];
                VertexId **th_node_id = new VertexId*[this->num_gpus];
                for (int gpu=0; gpu<this->num_gpus; gpu++)
                {
                    if (retval = util::SetDevice(this->gpu_idx[gpu])) return retval;
                    if (retval = data_slices[gpu]->rank_curr.Move(util::DEVICE, util::HOST)) return retval;
                    if (retval = data_slices[gpu]->node_ids .Move(util::DEVICE, util::HOST)) return retval;
                    th_rank   [gpu] = data_slices[gpu]->rank_curr.GetPointer(util::HOST);
                    th_node_id[gpu] = data_slices[gpu]->node_ids .GetPointer(util::HOST);
                }
                for (VertexId node = 0; node<this->nodes; node++)
                {
                    int gpu = this->partition_tables[0][node];
                    VertexId node_ = this->convertion_tables[0][node];
                    h_rank   [node] = th_rank   [gpu][node_];
                    h_node_id[node] = th_node_id[gpu][node_];
                }
                delete[] th_rank   ; th_rank    = NULL;
                delete[] th_node_id; th_node_id = NULL;
            } //end if (this->num_gpus ==1)*/
        } while(0);

        return retval;
    }

    /**
     * @brief PRProblem initialization
     *
     * @param[in] stream_from_host Whether to stream data from host.
     * @param[in] graph Reference to the CSR graph object we process on. @see Csr
     * @param[in] _num_gpus Number of the GPUs used.
     *
     * \return cudaError_t object which indicates the success of all CUDA function calls.
     */
    cudaError_t Init(
            bool          stream_from_host,       // Only meaningful for single-GPU
            Csr<VertexId, Value, SizeT> 
                         *graph,
            Csr<VertexId, Value, SizeT>
                         *inversgraph      = NULL,
            int           num_gpus         = 1,
            int          *gpu_idx          = NULL,
            std::string   partition_method = "random",
            cudaStream_t *streams          = NULL,
            float         queue_sizing     = 2.0f,
            float         in_sizing        = 1.0f,
            float         partition_factor = -1.0f,
            int           partition_seed   = -1) 
    {
        ProblemBase<VertexId, SizeT, Value, true, false, false, false, false, true> :: Init(
            stream_from_host,
            graph,
            inversgraph,
            num_gpus,
            gpu_idx,
            partition_method,
            queue_sizing,
            partition_factor,
            partition_seed);

        // No data in DataSlice needs to be copied from host

        /**
         * Allocate output labels/preds
         */
        cudaError_t retval = cudaSuccess;
        data_slices = new util::Array1D<SizeT, DataSlice>[this->num_gpus];
        SizeT *local_nodes = new SizeT[this->num_gpus];

<<<<<<< HEAD
        if (this->num_gpus > 1)
        {
            for (int gpu=0; gpu<this->num_gpus; gpu++)
                local_nodes[gpu] = 0;
            for (SizeT v=0; v<graph->nodes; v++)
                local_nodes[this->partition_tables[0][v]] ++;
            for (int gpu=0; gpu<this->num_gpus; gpu++)
            for (int peer=0; peer<this->num_gpus; peer++)
            {
                int peer_;
                if (gpu == peer) peer_ = 0;
                else peer_ = gpu<peer? peer: peer+1;
                SizeT max_nodes = local_nodes[gpu] > local_nodes[peer]? local_nodes[gpu] : local_nodes[peer];
                this->graph_slices[gpu]->in_counter[peer_] = max_nodes;
                this->graph_slices[gpu]->out_counter[peer_] = max_nodes;
            }
        }
=======
        do {
            if (num_gpus <= 1) {
                gpu_idx = (int*)malloc(sizeof(int));
                // Create a single data slice for the currently-set gpu
                int gpu;
                if (retval = util::GRError(cudaGetDevice(&gpu), "PRProblem cudaGetDevice failed", __FILE__, __LINE__)) break;
                gpu_idx[0] = gpu;

                data_slices[0] = new DataSlice;
                if (retval = util::GRError(cudaMalloc(
                                (void**)&d_data_slices[0],
                                sizeof(DataSlice)),
                            "PRProblem cudaMalloc d_data_slices failed", __FILE__, __LINE__)) return retval;

                // Create SoA on device
                Value    *d_rank1;
                if (retval = util::GRError(cudaMalloc(
                        (void**)&d_rank1,
                        nodes * sizeof(Value)),
                    "PRProblem cudaMalloc d_rank1 failed", __FILE__, __LINE__)) return retval;
                data_slices[0]->d_rank_curr = d_rank1;

                Value    *d_rank2;
                if (retval = util::GRError(cudaMalloc(
                        (void**)&d_rank2,
                        nodes * sizeof(Value)),
                    "PRProblem cudaMalloc d_rank2 failed", __FILE__, __LINE__)) return retval;
                data_slices[0]->d_rank_next = d_rank2;
 
                SizeT   *d_degrees;
                    if (retval = util::GRError(cudaMalloc(
                        (void**)&d_degrees,
                        nodes * sizeof(SizeT)),
                    "PRProblem cudaMalloc d_degrees failed", __FILE__, __LINE__)) return retval;
                data_slices[0]->d_degrees = d_degrees;

                Value   *d_threshold;
                    if (retval = util::GRError(cudaMalloc(
                        (void**)&d_threshold,
                        1 * sizeof(Value)),
                    "PRProblem cudaMalloc d_threshold failed", __FILE__, __LINE__)) return retval;
                data_slices[0]->d_threshold = d_threshold;

                Value    *d_delta;
                if (retval = util::GRError(cudaMalloc(
                        (void**)&d_delta,
                        1 * sizeof(Value)),
                    "PRProblem cudaMalloc d_delta failed", __FILE__, __LINE__)) return retval;
                data_slices[0]->d_delta = d_delta;

                VertexId    *d_node_ids;
                if (retval = util::GRError(cudaMalloc(
                        (void**)&d_node_ids,
                        nodes * sizeof(VertexId)),
                    "PRProblem cudaMalloc d_node_ids failed", __FILE__, __LINE__)) return retval;
                data_slices[0]->d_node_ids = d_node_ids;

                SizeT    *d_src_node;
                if (retval = util::GRError(cudaMalloc(
                        (void**)&d_src_node,
                        1 * sizeof(SizeT)),
                    "PRProblem cudaMalloc d_src_node failed", __FILE__, __LINE__)) return retval;
                data_slices[0]->d_src_node = d_src_node;

                data_slices[0]->d_labels = NULL;
>>>>>>> dc7a660e

        do {
            for (int gpu=0; gpu<this->num_gpus; gpu++)
            {
                data_slices[gpu].SetName("data_slices[]");
                if (retval = util::SetDevice(this->gpu_idx[gpu])) return retval;
                if (retval = data_slices[gpu].Allocate(1, util::DEVICE | util::HOST)) return retval;
                DataSlice* data_slice_ = data_slices[gpu].GetPointer(util::HOST);
                data_slice_->streams.SetPointer(&streams[gpu*num_gpus*2], num_gpus*2);
                if (this->num_gpus > 1) data_slice_->local_nodes = local_nodes[gpu];
                if (retval = data_slice_->Init(
                    this->num_gpus,
                    this->gpu_idx[gpu],
                    this->num_gpus>1? 0 : 0,
                    this->num_gpus>1? 1 : 0,
                    &(this->sub_graphs[gpu]),
                    this->num_gpus>1? this->graph_slices[gpu]->in_counter .GetPointer(util::HOST) : NULL,
                    this->num_gpus>1? this->graph_slices[gpu]->out_counter.GetPointer(util::HOST) : NULL,
                    queue_sizing,
                    in_sizing)) return retval;
            }
        } while (0);

        delete[] local_nodes; local_nodes = NULL;
        return retval;
    }

    /**
     *  @brief Performs any initialization work needed for PR problem type. Must be called prior to each PR iteration.
     *
     *  @param[in] src Source node for one PR computing pass.
     *  @param[in] delta Tuning parameter for switching to backward BFS
     *  @param[in] threshold Threshold for remove node from PR computation process.
     *  @param[in] frontier_type The frontier type (i.e., edge/vertex/mixed)
     * 
     *  \return cudaError_t object which indicates the success of all CUDA function calls.
     */
    cudaError_t Reset(
            VertexId src,
            Value    delta,
            Value    threshold,
            SizeT    max_iter,
            FrontierType frontier_type, // The frontier type (i.e., edge/vertex/mixed)
            double   queue_sizing)
    {
        cudaError_t retval = cudaSuccess;
        SizeT *temp_in_counter = new SizeT[this->num_gpus+1];

        for (int gpu = 0; gpu < this->num_gpus; ++gpu) {
            SizeT nodes = this->sub_graphs[gpu].nodes;
            //SizeT edges = this->sub_graphs[gpu].edges;

            // Set device
            if (retval = util::SetDevice(this->gpu_idx[gpu])) return retval;

            for (int peer = 1; peer < this->num_gpus; peer++)
            {
                temp_in_counter[peer] = this->graph_slices[gpu]->in_counter[peer];
                this->graph_slices[gpu]->in_counter[peer]=1;
            }

            // Allocate output page ranks if necessary
            if (retval = data_slices[gpu]->Reset(frontier_type, this->graph_slices[gpu], queue_sizing, false)) return retval;
            for (int peer = 1; peer < this->num_gpus; peer++)
                this->graph_slices[gpu]->in_counter[peer] = temp_in_counter[peer];

            if (data_slices[gpu]->rank_curr.GetPointer(util::DEVICE) == NULL)
                if (retval = data_slices[gpu]->rank_curr.Allocate(nodes, util::DEVICE)) return retval;
            
            if (data_slices[gpu]->rank_next.GetPointer(util::DEVICE) == NULL)
                if (retval = data_slices[gpu]->rank_next.Allocate(nodes, util::DEVICE)) return retval;

<<<<<<< HEAD
            if (data_slices[gpu]->node_ids .GetPointer(util::DEVICE) == NULL)
                if (retval = data_slices[gpu]->node_ids .Allocate(nodes, util::DEVICE)) return retval;

            // Allocate degrees if necessary
            if (data_slices[gpu]->degrees  .GetPointer(util::DEVICE) == NULL)
                if (retval = data_slices[gpu]->degrees  .Allocate(nodes, util::DEVICE)) return retval;
            // Allocate degrees_pong if necessary
            if (data_slices[gpu]->degrees_pong.GetPointer(util::DEVICE) == NULL)
                if (retval = data_slices[gpu]->degrees_pong.Allocate(nodes+1, util::DEVICE)) return retval; 
=======
            data_slices[gpu]->d_labels = NULL;
>>>>>>> dc7a660e

            // Initial rank_next = 0 
            //util::MemsetKernel<<<128, 128>>>(data_slices[gpu]->d_rank_curr,
            //    (Value)1.0/nodes, nodes);
<<<<<<< HEAD
            util::MemsetKernel          <<<128, 128>>>(
                data_slices[gpu]->rank_next.GetPointer(util::DEVICE), (Value)0.0, nodes);
            util::MemsetKernel<<<128, 128>>>(data_slices[gpu]->rank_curr.GetPointer(util::DEVICE), (Value)(1.0 - delta), nodes);
            
            // Compute degrees
            util::MemsetKernel          <<<128, 128>>>(
                data_slices[gpu]->degrees  .GetPointer(util::DEVICE), 0, nodes);
            
            if (this->num_gpus == 1)
            {
                util::MemsetMadVectorKernel <<<128, 128>>>(
                    data_slices[gpu]->degrees.GetPointer(util::DEVICE), 
                    this->graph_slices[gpu]->row_offsets.GetPointer(util::DEVICE), 
                    this->graph_slices[gpu]->row_offsets.GetPointer(util::DEVICE)+1, -1, nodes);
                data_slices[gpu]->local_nodes = nodes;

                if (retval = data_slices[gpu]->frontier_queues[0].keys[0].EnsureSize(nodes)) return retval;
                util::MemsetIdxKernel<<<128, 128>>>(data_slices[gpu]->frontier_queues[0].keys[0].GetPointer(util::DEVICE), nodes);
            } else {
                data_slices[gpu]->degrees_pong.SetPointer(this->org_graph->row_offsets, nodes+1, util::HOST);
                data_slices[gpu]->degrees_pong.Move(util::HOST, util::DEVICE);
                util::MemsetMadVectorKernel <<<128, 128>>>(
                    data_slices[gpu]->degrees.GetPointer(util::DEVICE),
                    data_slices[gpu]->degrees_pong.GetPointer(util::DEVICE),
                    data_slices[gpu]->degrees_pong.GetPointer(util::DEVICE)+1, -1, nodes);
                data_slices[gpu]->degrees_pong.UnSetPointer(util::HOST);

                //util::cpu_mt::PrintCPUArray<SizeT, int>("partition_table", this->graph_slices[gpu]->partition_table.GetPointer(util::HOST), nodes, gpu);
                if (retval = data_slices[gpu]->frontier_queues[0].keys[0].EnsureSize(data_slices[gpu]->local_nodes)) return retval; 
                VertexId *temp_keys = new VertexId[data_slices[gpu]->frontier_queues[0].keys[0].GetSize()];
                SizeT counter = 0;
                for (VertexId v=0; v<nodes; v++)
                if (this->graph_slices[gpu]->partition_table[v] == 0)
                {
                    temp_keys[counter] = v;
                    counter++;
                }
                data_slices[gpu]->local_nodes = counter;
                
                //util::cpu_mt::PrintCPUArray<SizeT, VertexId>("temp_keys", temp_keys, counter, gpu);
                data_slices[gpu]->frontier_queues[0].keys[0].SetPointer(temp_keys);
                data_slices[gpu]->frontier_queues[0].keys[0].Move(util::HOST, util::DEVICE);
                data_slices[gpu]->frontier_queues[0].keys[0].UnSetPointer(util::HOST);
                delete[] temp_keys;temp_keys=NULL; 
                //util::cpu_mt::PrintGPUArray<SizeT, VertexId>("keys", data_slices[gpu]->frontier_queues[0].keys[0].GetPointer(util::DEVICE), counter, gpu);
            }
            util::MemsetCopyVectorKernel<<<128, 128>>>(
                data_slices[gpu]->degrees_pong.GetPointer(util::DEVICE), 
                data_slices[gpu]->degrees     .GetPointer(util::DEVICE), nodes);
            util::MemsetIdxKernel       <<<128, 128>>>(
                data_slices[gpu]->node_ids    .GetPointer(util::DEVICE), nodes);

            //printf("delta = %d threshold = %f src_node = %d\n", delta, threshold, src);
            data_slices[gpu]->delta       = delta    ; //data_slices[gpu]->delta    .Move(util::HOST, util::DEVICE);
            data_slices[gpu]->threshold   = threshold; //data_slices[gpu]->threshold.Move(util::HOST, util::DEVICE);
            data_slices[gpu]->src_node    = src      ; //data_slices[gpu]->src_node .Move(util::HOST, util::DEVICE);
            //util::cpu_mt::PrintGPUArray("delta"    , data_slices[gpu]->delta    .GetPointer(util::DEVICE), 1);
            //util::cpu_mt::PrintGPUArray("threshold", data_slices[gpu]->threshold.GetPointer(util::DEVICE), 1);
            //util::cpu_mt::PrintGPUArray("src_node" , data_slices[gpu]->src_node .GetPointer(util::DEVICE), 1);
            data_slices[gpu]->to_continue = true;
            data_slices[gpu]->max_iter    = max_iter;
            data_slices[gpu]->final_event_set = false;
            data_slices[gpu]->PR_queue_length = 1;
            if (retval = data_slices[gpu].Move(util::HOST, util::DEVICE)) return retval;
=======
            util::MemsetKernel<<<128, 128>>>(data_slices[gpu]->d_rank_curr, (Value)(1.0-delta), nodes);
            util::MemsetKernel<<<128, 128>>>(data_slices[gpu]->d_rank_next, (Value)(1.0-delta), nodes);
            
            // Compute degrees
            util::MemsetKernel<<<128, 128>>>(data_slices[gpu]->d_degrees, 0, nodes);
            util::MemsetMadVectorKernel<<<128, 128>>>(data_slices[gpu]->d_degrees, BaseProblem::graph_slices[0]->d_row_offsets, &BaseProblem::graph_slices[0]->d_row_offsets[1], -1, nodes);
            util::MemsetIdxKernel<<<128, 128>>>(data_slices[gpu]->d_node_ids, nodes);

            if (retval = util::GRError(cudaMemcpy(
                            data_slices[gpu]->d_delta,
                            (Value*)&delta,
                            sizeof(Value),
                            cudaMemcpyHostToDevice),
                        "PRProblem cudaMemcpy d_delta failed", __FILE__, __LINE__)) return retval;

            if (retval = util::GRError(cudaMemcpy(
                            data_slices[gpu]->d_threshold,
                            (Value*)&threshold,
                            sizeof(Value),
                            cudaMemcpyHostToDevice),
                        "PRProblem cudaMemcpy d_threshold failed", __FILE__, __LINE__)) return retval;

            if (retval = util::GRError(cudaMemcpy(
                            data_slices[gpu]->d_src_node,
                            (VertexId*)&src,
                            sizeof(VertexId),
                            cudaMemcpyHostToDevice),
                        "PRProblem cudaMemcpy d_src_node failed", __FILE__, __LINE__)) return retval;

            if (retval = util::GRError(cudaMemcpy(
                            d_data_slices[gpu],
                            data_slices[gpu],
                            sizeof(DataSlice),
                            cudaMemcpyHostToDevice),
                        "PRProblem cudaMemcpy data_slices to d_data_slices failed", __FILE__, __LINE__)) return retval;

>>>>>>> dc7a660e
        }

        delete[] temp_in_counter; temp_in_counter = NULL;
        return retval;
    }

    /** @} */

};

} //namespace pr
} //namespace app
} //namespace gunrock

// Leave this at the end of the file
// Local Variables:
// mode:c++
// c-file-style: "NVIDIA"
// End:<|MERGE_RESOLUTION|>--- conflicted
+++ resolved
@@ -51,7 +51,6 @@
     struct DataSlice : DataSliceBase<SizeT, VertexId, Value>
     {
         // device storage arrays
-<<<<<<< HEAD
         util::Array1D<SizeT, Value   > rank_curr;           /**< Used for ping-pong page rank value */
         util::Array1D<SizeT, Value   > rank_next;           /**< Used for ping-pong page rank value */       
         util::Array1D<SizeT, SizeT   > degrees;             /**< Used for keeping out-degree for each vertex */
@@ -80,20 +79,17 @@
             labels      .SetName("labels"      );
             node_ids    .SetName("node_ids"    );
             markers     .SetName("markers"     );
-            temp_keys_out = NULL;
-            //threshold   .SetName("threshold"   );
-            //delta       .SetName("delta"       );
-            //src_node    .SetName("src_node"    );
-            threshold   = 0;
-            delta       = 0;
-            src_node    = -1;
-            to_continue = true;
-            local_nodes = 0;
+            temp_keys_out      = NULL;
+            threshold          = 0;
+            delta              = 0;
+            src_node           = -1;
+            to_continue        = true;
+            local_nodes        = 0;
             edge_map_queue_len = 0;
-            max_iter    = 0;
-            final_event_set = false;
-            PR_queue_length = 0;
-            PR_queue_selector = 0;
+            max_iter           = 0;
+            final_event_set    = false;
+            PR_queue_length    = 0;
+            PR_queue_selector  = 0;
         }
 
         ~DataSlice()
@@ -107,9 +103,6 @@
             node_ids    .Release();
             markers     .Release();
             delete[] temp_keys_out; temp_keys_out = NULL;
-            //threshold   .Release();
-            //delta       .Release();
-            //src_node    .Release();
         }
 
         cudaError_t Init(
@@ -125,10 +118,7 @@
         {
             cudaError_t retval = cudaSuccess;
             SizeT       nodes  = graph->nodes;
-            //SizeT       edges  = graph->edges;
-            //SizeT *_num_in_nodes  = num_in_nodes;
-            //SizeT *_num_out_nodes = num_out_nodes;
-            
+                    
             /*if (num_gpus > 1)
             {
                 //_num_in_nodes = new  SizeT[num_gpus+1];
@@ -183,21 +173,8 @@
             if (retval = degrees_pong.Allocate(nodes+1, util::DEVICE)) return retval;
             if (retval = node_ids    .Allocate(nodes, util::DEVICE)) return retval;
             if (retval = markers     .Allocate(nodes, util::DEVICE)) return retval;
-            //if (retval = delta       .Allocate(1    , util::DEVICE | util::HOST)) return retval;
-            //if (retval = threshold   .Allocate(1    , util::DEVICE | util::HOST)) return retval;
-            //if (retval = src_node    .Allocate(1    , util::DEVICE | util::HOST)) return retval;
             return retval;
        }
-=======
-        Value   *d_rank_curr;           /**< Used for ping-pong page rank value */
-        Value   *d_rank_next;           /**< Used for ping-pong page rank value */       
-        SizeT   *d_degrees;             /**< Used for keeping out-degree for each vertex */
-        Value   *d_threshold;               /**< Used for recording accumulated error */
-        Value   *d_delta;
-        VertexId   *d_src_node;
-        SizeT   *d_labels;
-        VertexId *d_node_ids;
->>>>>>> dc7a660e
     };
 
     // Members
@@ -221,21 +198,8 @@
         if (data_slices == NULL) return;
         for (int i = 0; i < this->num_gpus; ++i)
         {
-<<<<<<< HEAD
             util::SetDevice(this->gpu_idx[i]);
             data_slices[i].Release();
-=======
-            if (util::GRError(cudaSetDevice(gpu_idx[i]),
-                "~PRProblem cudaSetDevice failed", __FILE__, __LINE__)) break;
-            if (data_slices[i]->d_rank_curr)      util::GRError(cudaFree(data_slices[i]->d_rank_curr), "GpuSlice cudaFree d_rank[0] failed", __FILE__, __LINE__);
-            if (data_slices[i]->d_rank_next)      util::GRError(cudaFree(data_slices[i]->d_rank_next), "GpuSlice cudaFree d_rank[1] failed", __FILE__, __LINE__);
-            if (data_slices[i]->d_degrees)      util::GRError(cudaFree(data_slices[i]->d_degrees), "GpuSlice cudaFree d_degrees failed", __FILE__, __LINE__);
-            if (data_slices[i]->d_threshold)      util::GRError(cudaFree(data_slices[i]->d_threshold), "GpuSlice cudaFree d_threshold failed", __FILE__, __LINE__);
-            if (data_slices[i]->d_delta)      util::GRError(cudaFree(data_slices[i]->d_delta), "GpuSlice cudaFree d_delta failed", __FILE__, __LINE__);
-            if (data_slices[i]->d_node_ids)      util::GRError(cudaFree(data_slices[i]->d_node_ids), "GpuSlice cudaFree d_node_ids failed", __FILE__, __LINE__);
-            if (data_slices[i]->d_src_node)      util::GRError(cudaFree(data_slices[i]->d_src_node), "GpuSlice cudaFree d_src_node failed", __FILE__, __LINE__);
-            if (d_data_slices[i])                 util::GRError(cudaFree(d_data_slices[i]), "GpuSlice cudaFree data_slices failed", __FILE__, __LINE__);
->>>>>>> dc7a660e
         }
         delete[] data_slices; data_slices=NULL;
     }
@@ -258,34 +222,11 @@
         cudaError_t retval = cudaSuccess;
 
         do {
-            //if (this->num_gpus == 1) {
-                // Set device
-                if (retval = util::SetDevice(this->gpu_idx[0])) return retval;
-                data_slices[0]->rank_curr.SetPointer(h_rank);
-                if (retval = data_slices[0]->rank_curr.Move(util::DEVICE, util::HOST)) return retval;
-                data_slices[0]->node_ids .SetPointer(h_node_id);
-                if (retval = data_slices[0]->node_ids .Move(util::DEVICE, util::HOST)) return retval;
-            /*} else {
-                Value    **th_rank    = new Value*   [this->num_gpus];
-                VertexId **th_node_id = new VertexId*[this->num_gpus];
-                for (int gpu=0; gpu<this->num_gpus; gpu++)
-                {
-                    if (retval = util::SetDevice(this->gpu_idx[gpu])) return retval;
-                    if (retval = data_slices[gpu]->rank_curr.Move(util::DEVICE, util::HOST)) return retval;
-                    if (retval = data_slices[gpu]->node_ids .Move(util::DEVICE, util::HOST)) return retval;
-                    th_rank   [gpu] = data_slices[gpu]->rank_curr.GetPointer(util::HOST);
-                    th_node_id[gpu] = data_slices[gpu]->node_ids .GetPointer(util::HOST);
-                }
-                for (VertexId node = 0; node<this->nodes; node++)
-                {
-                    int gpu = this->partition_tables[0][node];
-                    VertexId node_ = this->convertion_tables[0][node];
-                    h_rank   [node] = th_rank   [gpu][node_];
-                    h_node_id[node] = th_node_id[gpu][node_];
-                }
-                delete[] th_rank   ; th_rank    = NULL;
-                delete[] th_node_id; th_node_id = NULL;
-            } //end if (this->num_gpus ==1)*/
+            if (retval = util::SetDevice(this->gpu_idx[0])) return retval;
+            data_slices[0]->rank_curr.SetPointer(h_rank);
+            if (retval = data_slices[0]->rank_curr.Move(util::DEVICE, util::HOST)) return retval;
+            data_slices[0]->node_ids .SetPointer(h_node_id);
+            if (retval = data_slices[0]->node_ids .Move(util::DEVICE, util::HOST)) return retval;
         } while(0);
 
         return retval;
@@ -335,7 +276,6 @@
         data_slices = new util::Array1D<SizeT, DataSlice>[this->num_gpus];
         SizeT *local_nodes = new SizeT[this->num_gpus];
 
-<<<<<<< HEAD
         if (this->num_gpus > 1)
         {
             for (int gpu=0; gpu<this->num_gpus; gpu++)
@@ -353,73 +293,6 @@
                 this->graph_slices[gpu]->out_counter[peer_] = max_nodes;
             }
         }
-=======
-        do {
-            if (num_gpus <= 1) {
-                gpu_idx = (int*)malloc(sizeof(int));
-                // Create a single data slice for the currently-set gpu
-                int gpu;
-                if (retval = util::GRError(cudaGetDevice(&gpu), "PRProblem cudaGetDevice failed", __FILE__, __LINE__)) break;
-                gpu_idx[0] = gpu;
-
-                data_slices[0] = new DataSlice;
-                if (retval = util::GRError(cudaMalloc(
-                                (void**)&d_data_slices[0],
-                                sizeof(DataSlice)),
-                            "PRProblem cudaMalloc d_data_slices failed", __FILE__, __LINE__)) return retval;
-
-                // Create SoA on device
-                Value    *d_rank1;
-                if (retval = util::GRError(cudaMalloc(
-                        (void**)&d_rank1,
-                        nodes * sizeof(Value)),
-                    "PRProblem cudaMalloc d_rank1 failed", __FILE__, __LINE__)) return retval;
-                data_slices[0]->d_rank_curr = d_rank1;
-
-                Value    *d_rank2;
-                if (retval = util::GRError(cudaMalloc(
-                        (void**)&d_rank2,
-                        nodes * sizeof(Value)),
-                    "PRProblem cudaMalloc d_rank2 failed", __FILE__, __LINE__)) return retval;
-                data_slices[0]->d_rank_next = d_rank2;
- 
-                SizeT   *d_degrees;
-                    if (retval = util::GRError(cudaMalloc(
-                        (void**)&d_degrees,
-                        nodes * sizeof(SizeT)),
-                    "PRProblem cudaMalloc d_degrees failed", __FILE__, __LINE__)) return retval;
-                data_slices[0]->d_degrees = d_degrees;
-
-                Value   *d_threshold;
-                    if (retval = util::GRError(cudaMalloc(
-                        (void**)&d_threshold,
-                        1 * sizeof(Value)),
-                    "PRProblem cudaMalloc d_threshold failed", __FILE__, __LINE__)) return retval;
-                data_slices[0]->d_threshold = d_threshold;
-
-                Value    *d_delta;
-                if (retval = util::GRError(cudaMalloc(
-                        (void**)&d_delta,
-                        1 * sizeof(Value)),
-                    "PRProblem cudaMalloc d_delta failed", __FILE__, __LINE__)) return retval;
-                data_slices[0]->d_delta = d_delta;
-
-                VertexId    *d_node_ids;
-                if (retval = util::GRError(cudaMalloc(
-                        (void**)&d_node_ids,
-                        nodes * sizeof(VertexId)),
-                    "PRProblem cudaMalloc d_node_ids failed", __FILE__, __LINE__)) return retval;
-                data_slices[0]->d_node_ids = d_node_ids;
-
-                SizeT    *d_src_node;
-                if (retval = util::GRError(cudaMalloc(
-                        (void**)&d_src_node,
-                        1 * sizeof(SizeT)),
-                    "PRProblem cudaMalloc d_src_node failed", __FILE__, __LINE__)) return retval;
-                data_slices[0]->d_src_node = d_src_node;
-
-                data_slices[0]->d_labels = NULL;
->>>>>>> dc7a660e
 
         do {
             for (int gpu=0; gpu<this->num_gpus; gpu++)
@@ -492,7 +365,6 @@
             if (data_slices[gpu]->rank_next.GetPointer(util::DEVICE) == NULL)
                 if (retval = data_slices[gpu]->rank_next.Allocate(nodes, util::DEVICE)) return retval;
 
-<<<<<<< HEAD
             if (data_slices[gpu]->node_ids .GetPointer(util::DEVICE) == NULL)
                 if (retval = data_slices[gpu]->node_ids .Allocate(nodes, util::DEVICE)) return retval;
 
@@ -502,20 +374,17 @@
             // Allocate degrees_pong if necessary
             if (data_slices[gpu]->degrees_pong.GetPointer(util::DEVICE) == NULL)
                 if (retval = data_slices[gpu]->degrees_pong.Allocate(nodes+1, util::DEVICE)) return retval; 
-=======
-            data_slices[gpu]->d_labels = NULL;
->>>>>>> dc7a660e
 
             // Initial rank_next = 0 
             //util::MemsetKernel<<<128, 128>>>(data_slices[gpu]->d_rank_curr,
             //    (Value)1.0/nodes, nodes);
-<<<<<<< HEAD
-            util::MemsetKernel          <<<128, 128>>>(
-                data_slices[gpu]->rank_next.GetPointer(util::DEVICE), (Value)0.0, nodes);
-            util::MemsetKernel<<<128, 128>>>(data_slices[gpu]->rank_curr.GetPointer(util::DEVICE), (Value)(1.0 - delta), nodes);
+            util::MemsetKernel<<<128, 128>>>(
+                data_slices[gpu]->rank_next.GetPointer(util::DEVICE), (Value)(1.0 - delta), nodes);
+            util::MemsetKernel<<<128, 128>>>(
+                data_slices[gpu]->rank_curr.GetPointer(util::DEVICE), (Value)(1.0 - delta), nodes);
             
             // Compute degrees
-            util::MemsetKernel          <<<128, 128>>>(
+            util::MemsetKernel<<<128, 128>>>(
                 data_slices[gpu]->degrees  .GetPointer(util::DEVICE), 0, nodes);
             
             if (this->num_gpus == 1)
@@ -537,7 +406,6 @@
                     data_slices[gpu]->degrees_pong.GetPointer(util::DEVICE)+1, -1, nodes);
                 data_slices[gpu]->degrees_pong.UnSetPointer(util::HOST);
 
-                //util::cpu_mt::PrintCPUArray<SizeT, int>("partition_table", this->graph_slices[gpu]->partition_table.GetPointer(util::HOST), nodes, gpu);
                 if (retval = data_slices[gpu]->frontier_queues[0].keys[0].EnsureSize(data_slices[gpu]->local_nodes)) return retval; 
                 VertexId *temp_keys = new VertexId[data_slices[gpu]->frontier_queues[0].keys[0].GetSize()];
                 SizeT counter = 0;
@@ -549,12 +417,10 @@
                 }
                 data_slices[gpu]->local_nodes = counter;
                 
-                //util::cpu_mt::PrintCPUArray<SizeT, VertexId>("temp_keys", temp_keys, counter, gpu);
                 data_slices[gpu]->frontier_queues[0].keys[0].SetPointer(temp_keys);
                 data_slices[gpu]->frontier_queues[0].keys[0].Move(util::HOST, util::DEVICE);
                 data_slices[gpu]->frontier_queues[0].keys[0].UnSetPointer(util::HOST);
                 delete[] temp_keys;temp_keys=NULL; 
-                //util::cpu_mt::PrintGPUArray<SizeT, VertexId>("keys", data_slices[gpu]->frontier_queues[0].keys[0].GetPointer(util::DEVICE), counter, gpu);
             }
             util::MemsetCopyVectorKernel<<<128, 128>>>(
                 data_slices[gpu]->degrees_pong.GetPointer(util::DEVICE), 
@@ -562,56 +428,14 @@
             util::MemsetIdxKernel       <<<128, 128>>>(
                 data_slices[gpu]->node_ids    .GetPointer(util::DEVICE), nodes);
 
-            //printf("delta = %d threshold = %f src_node = %d\n", delta, threshold, src);
             data_slices[gpu]->delta       = delta    ; //data_slices[gpu]->delta    .Move(util::HOST, util::DEVICE);
             data_slices[gpu]->threshold   = threshold; //data_slices[gpu]->threshold.Move(util::HOST, util::DEVICE);
             data_slices[gpu]->src_node    = src      ; //data_slices[gpu]->src_node .Move(util::HOST, util::DEVICE);
-            //util::cpu_mt::PrintGPUArray("delta"    , data_slices[gpu]->delta    .GetPointer(util::DEVICE), 1);
-            //util::cpu_mt::PrintGPUArray("threshold", data_slices[gpu]->threshold.GetPointer(util::DEVICE), 1);
-            //util::cpu_mt::PrintGPUArray("src_node" , data_slices[gpu]->src_node .GetPointer(util::DEVICE), 1);
             data_slices[gpu]->to_continue = true;
             data_slices[gpu]->max_iter    = max_iter;
             data_slices[gpu]->final_event_set = false;
             data_slices[gpu]->PR_queue_length = 1;
             if (retval = data_slices[gpu].Move(util::HOST, util::DEVICE)) return retval;
-=======
-            util::MemsetKernel<<<128, 128>>>(data_slices[gpu]->d_rank_curr, (Value)(1.0-delta), nodes);
-            util::MemsetKernel<<<128, 128>>>(data_slices[gpu]->d_rank_next, (Value)(1.0-delta), nodes);
-            
-            // Compute degrees
-            util::MemsetKernel<<<128, 128>>>(data_slices[gpu]->d_degrees, 0, nodes);
-            util::MemsetMadVectorKernel<<<128, 128>>>(data_slices[gpu]->d_degrees, BaseProblem::graph_slices[0]->d_row_offsets, &BaseProblem::graph_slices[0]->d_row_offsets[1], -1, nodes);
-            util::MemsetIdxKernel<<<128, 128>>>(data_slices[gpu]->d_node_ids, nodes);
-
-            if (retval = util::GRError(cudaMemcpy(
-                            data_slices[gpu]->d_delta,
-                            (Value*)&delta,
-                            sizeof(Value),
-                            cudaMemcpyHostToDevice),
-                        "PRProblem cudaMemcpy d_delta failed", __FILE__, __LINE__)) return retval;
-
-            if (retval = util::GRError(cudaMemcpy(
-                            data_slices[gpu]->d_threshold,
-                            (Value*)&threshold,
-                            sizeof(Value),
-                            cudaMemcpyHostToDevice),
-                        "PRProblem cudaMemcpy d_threshold failed", __FILE__, __LINE__)) return retval;
-
-            if (retval = util::GRError(cudaMemcpy(
-                            data_slices[gpu]->d_src_node,
-                            (VertexId*)&src,
-                            sizeof(VertexId),
-                            cudaMemcpyHostToDevice),
-                        "PRProblem cudaMemcpy d_src_node failed", __FILE__, __LINE__)) return retval;
-
-            if (retval = util::GRError(cudaMemcpy(
-                            d_data_slices[gpu],
-                            data_slices[gpu],
-                            sizeof(DataSlice),
-                            cudaMemcpyHostToDevice),
-                        "PRProblem cudaMemcpy data_slices to d_data_slices failed", __FILE__, __LINE__)) return retval;
-
->>>>>>> dc7a660e
         }
 
         delete[] temp_in_counter; temp_in_counter = NULL;
