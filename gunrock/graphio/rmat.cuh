// ----------------------------------------------------------------------------
// Gunrock -- Fast and Efficient GPU Graph Library
// ----------------------------------------------------------------------------
// This source code is distributed under the terms of LICENSE.TXT
// in the root directory of this source distribution.

/**
 * @file
 * market.cuh
 *
 * @brief R-MAT Graph Construction Routines
 */

#pragma once

#include <math.h>
#include <stdio.h>
#include <omp.h>
#include <time.h>

#include <gunrock/graphio/utils.cuh>

namespace gunrock {
namespace graphio {

/**
 * @brief Utility function.
 *
 * @param[in] rand_data
 */
inline double Sprng (struct drand48_data *rand_data)
{
    double result;
    drand48_r(rand_data, &result);
    return result;
}

/**
 * @brief Utility function.
 *
 * @param[in] rand_data
 */
inline bool Flip (struct drand48_data *rand_data)
{
    return Sprng(rand_data) >= 0.5;
}

/**
 * @brief Utility function to choose partitions.
 *
 * @param[in] u
 * @param[in] v
 * @param[in] step
 * @param[in] a
 * @param[in] b
 * @param[in] c
 * @param[in] d
 * @param[in] rand_data
 */
template <typename VertexId>
void ChoosePartition (
    VertexId *u, VertexId *v, VertexId step,
    double a, double b, double c, double d, struct drand48_data *rand_data)
{
    double p;
    p = Sprng(rand_data);

    if (p < a)
    {
        // do nothing
    }
    else if ((a < p) && (p < a + b))
    {
        *v = *v + step;
    }
    else if ((a + b < p) && (p < a + b + c))
    {
        *u = *u + step;
    }
    else if ((a + b + c < p) && (p < a + b + c + d))
    {
        *u = *u + step;
        *v = *v + step;
    }
}

/**
 * @brief Utility function to very parameters.
 *
 * @param[in] a
 * @param[in] b
 * @param[in] c
 * @param[in] d
 * @param[in] rand_data
 */
void VaryParams(
    double *a, double *b, double *c, double *d, drand48_data *rand_data)
{
    double v, S;

    // Allow a max. of 5% variation
    v = 0.05;

    if (Flip(rand_data))
    {
        *a += *a * v * Sprng(rand_data);
    }
    else
    {
        *a -= *a * v * Sprng(rand_data);
    }
    if (Flip(rand_data))
    {
        *b += *b * v * Sprng(rand_data);
    }
    else
    {
        *b -= *b * v * Sprng(rand_data);
    }
    if (Flip(rand_data))
    {
        *c += *c * v * Sprng(rand_data);
    }
    else
    {
        *c -= *c * v * Sprng(rand_data);
    }
    if (Flip(rand_data))
    {
        *d += *d * v * Sprng(rand_data);
    }
    else
    {
        *d -= *d * v * Sprng(rand_data);
    }

    S = *a + *b + *c + *d;

    *a = *a / S;
    *b = *b / S;
    *c = *c / S;
    *d = *d / S;
}

/**
 * @brief Builds a R-MAT CSR graph.
 *
 * @tparam WITH_VALUES Whether or not associate with per edge weight values.
 * @tparam VertexId Vertex identifier.
 * @tparam Value Value type.
 * @tparam SizeT Graph size type.
 *
 * @param[in] nodes
 * @param[in] edges
 * @param[in] graph
 * @param[in] undirected
 * @param[in] a0
 * @param[in] b0
 * @param[in] c0
 * @param[in] d0
 * @param[in] vmultipiler
 * @param[in] vmin
 * @param[in] seed
 */
template <bool WITH_VALUES, typename VertexId, typename Value, typename SizeT>
int BuildRmatGraph (
    SizeT nodes, SizeT edges,
    Csr<VertexId, Value, SizeT> &graph,
    bool undirected,
    double a0 = 0.55,
    double b0 = 0.2,
    double c0 = 0.2,
    double d0 = 0.05,
<<<<<<< HEAD
    double vmultipiler = 1.00,
    double vmin = 1.00,
    int    seed = -1)
=======
    bool quiet = false)
>>>>>>> d4f8d5ae
{
    typedef Coo<VertexId, Value> EdgeTupleType;

    if ((nodes < 0) || (edges < 0))
    {
        fprintf(stderr, "Invalid graph size: nodes=%d, edges=%d", nodes, edges);
        return -1;
    }

    // construct COO format graph

    VertexId directed_edges = (undirected) ? edges * 2 : edges;
    EdgeTupleType *coo = (EdgeTupleType*) malloc (
        sizeof(EdgeTupleType) * directed_edges);

    if (seed == -1) seed = time(NULL);
    printf("rmat_seed = %lld\n", (long long)seed);

    //omp_set_num_threads(2);
    #pragma omp parallel
    {
        struct drand48_data rand_data;
        int thread_num  = omp_get_thread_num();
        int num_threads = omp_get_num_threads();
        SizeT i_start   = (long long )(edges) * thread_num / num_threads;
        SizeT i_end     = (long long )(edges) * (thread_num + 1) / num_threads;
        unsigned int seed_ = seed + 616 * thread_num;
        srand48_r(seed_, &rand_data);

        for (SizeT i = i_start; i < i_end; i++)
        {
            /*if ((i%10000)==0)
            {
                int thread_num = omp_get_thread_num();
                printf("%d:%d \t",thread_num, i);//fflush(stdout);
            }*/
            EdgeTupleType *coo_p = coo + i;
            double a = a0;
            double b = b0;
            double c = c0;
            double d = d0;

            VertexId u    = 1;
            VertexId v    = 1;
            VertexId step = nodes / 2;

            while (step >= 1)
            {
                ChoosePartition (&u, &v, step, a, b, c, d, &rand_data);
                step /= 2;
                VaryParams (&a, &b, &c, &d, &rand_data);
            }

            // create edge
            coo_p->row = u - 1; // zero-based
            coo_p->col = v - 1; // zero-based
            if (WITH_VALUES)
            {
                double t_value;
                drand48_r(&rand_data, &t_value);
                coo_p->val = t_value * vmultipiler + vmin;
            } else coo_p->val = 1;

            if (undirected)
            {
                EdgeTupleType *cooi_p = coo_p + edges;
                // reverse edge
                cooi_p->row = coo_p->col;
                cooi_p->col = coo_p->row;
                if (WITH_VALUES)
                {
                    double t_value;
                    drand48_r(&rand_data, &t_value);
                    cooi_p->val = t_value * vmultipiler + vmin;
                } else coo_p->val = 1;
            }
        }
    }

    // convert COO to CSR
<<<<<<< HEAD
    char *out_file = NULL;  // TODO: currently does not support write CSR file
    graph.template FromCoo<WITH_VALUES, EdgeTupleType>(
        out_file, coo, nodes, directed_edges);
=======
    char *out_file = NULL; // TODO: currently does not support write CSR file
    graph.template FromCoo<WITH_VALUES>(
        out_file, coo, nodes, directed_edges, quiet);
>>>>>>> d4f8d5ae

    free(coo);

    return 0;
}

} // namespace graphio
} // namespace gunrock

// Leave this at the end of the file
// Local Variables:
// mode:c++
// c-file-style: "NVIDIA"
// End:<|MERGE_RESOLUTION|>--- conflicted
+++ resolved
@@ -171,13 +171,10 @@
     double b0 = 0.2,
     double c0 = 0.2,
     double d0 = 0.05,
-<<<<<<< HEAD
     double vmultipiler = 1.00,
     double vmin = 1.00,
-    int    seed = -1)
-=======
+    int    seed = -1,
     bool quiet = false)
->>>>>>> d4f8d5ae
 {
     typedef Coo<VertexId, Value> EdgeTupleType;
 
@@ -258,15 +255,9 @@
     }
 
     // convert COO to CSR
-<<<<<<< HEAD
     char *out_file = NULL;  // TODO: currently does not support write CSR file
     graph.template FromCoo<WITH_VALUES, EdgeTupleType>(
-        out_file, coo, nodes, directed_edges);
-=======
-    char *out_file = NULL; // TODO: currently does not support write CSR file
-    graph.template FromCoo<WITH_VALUES>(
         out_file, coo, nodes, directed_edges, quiet);
->>>>>>> d4f8d5ae
 
     free(coo);
 
