--- conflicted
+++ resolved
@@ -174,24 +174,14 @@
         int bid = blockIdx.x;
 
         int my_id = bid*blockDim.x + tid;
-<<<<<<< HEAD
-        if (my_id >= num_elements )//|| my_id >= max_edge)
+        //if (my_id > num_elements || my_id >= max_edge)
+        if (my_id >= num_elements )
         {
             //printf("my_id = %d returned\t",my_id);
-=======
-        if (my_id > num_elements || my_id >= max_edge)
->>>>>>> dc7a660e
             return;
         }
+        
         VertexId v_id = d_queue[my_id];
-<<<<<<< HEAD
-        if (v_id == -1) {
-            d_scanned_edges[my_id] = 0;
-            //printf("my_id = %d ->0\t", my_id);
-            return;
-        }
-        SizeT num_edges = GetNeighborListLength(d_row_offsets, d_column_indices, v_id, max_vertex, max_edge, ADVANCE_TYPE);
-=======
         if (v_id < 0 || v_id > max_vertex) {
             d_scanned_edges[my_id] = 0;
             return;
@@ -200,7 +190,6 @@
         // add a zero length neighbor list to the end (this for getting both exclusive and inclusive scan in one array)
         SizeT ncount = GetNeighborListLength(d_row_offsets, d_column_indices, v_id, max_vertex, max_edge, ADVANCE_TYPE);
         SizeT num_edges = (my_id == num_elements) ? 0 : ncount;
->>>>>>> dc7a660e
         d_scanned_edges[my_id] = num_edges;
         //printf("my_id %d assign %d\t", my_id, num_edges);
     }
@@ -239,9 +228,13 @@
                                 util::CtaWorkProgress &work_progress,
                                 util::KernelRuntimeStats &kernel_stats,
                                 gunrock::oprtr::advance::TYPE &ADVANCE_TYPE,
-<<<<<<< HEAD
-                                bool &inverse_graph)
-    {
+                                bool &inverse_graph,
+                                gunrock::oprtr::advance::REDUCE_TYPE R_TYPE,
+                                gunrock::oprtr::advance::REDUCE_OP R_OP,
+                                Value *&d_value_to_reduce,
+                                Value *&d_reduce_frontier)
+
+   {
         if (KernelPolicy::INSTRUMENT && (threadIdx.x == 0 && blockIdx.x == 0)) {
             kernel_stats.MarkStart();
         }
@@ -352,12 +345,12 @@
                 {
                     v_index = BinarySearch<KernelPolicy::THREADS>(i, s_edges);
                     if (ADVANCE_TYPE == gunrock::oprtr::advance::V2V || ADVANCE_TYPE == gunrock::oprtr::advance::V2E) {
-                        v = d_queue[v_index];
+                        v = s_vertices[v_index];
                         e_id = 0;
                     }
                     if (ADVANCE_TYPE == gunrock::oprtr::advance::E2V || ADVANCE_TYPE == gunrock::oprtr::advance::E2E) {
-                        v = inverse_graph ? d_inverse_column_indices[d_queue[v_index]] : d_column_indices[d_queue[v_index]];
-                        e_id = d_queue[v_index];
+                        v = inverse_graph ? d_inverse_column_indices[s_vertices[v_index]] : d_column_indices[s_vertices[v_index]];
+                        e_id = s_vertices[v_index];
                     }
                     end_last = (v_index < KernelPolicy::THREADS ? s_edges[v_index] : max_edges);
                     internal_offset = v_index > 0 ? s_edges[v_index-1] : 0;
@@ -386,15 +379,73 @@
                                             d_out + out_index);
                                 }
                             }
-                        }
-                        else {
+
+                            if (d_value_to_reduce != NULL) {
+                                if (R_TYPE == gunrock::oprtr::advance::VERTEX) {
+                                    util::io::ModifiedStore<ProblemData::QUEUE_WRITE_MODIFIER>::St(
+                                            d_value_to_reduce[u],
+                                            d_reduce_frontier + out_index);
+                                } else if (R_TYPE == gunrock::oprtr::advance::EDGE) {
+                                    util::io::ModifiedStore<ProblemData::QUEUE_WRITE_MODIFIER>::St(
+                                            d_value_to_reduce[lookup],
+                                            d_reduce_frontier + out_index);
+                                }
+                            } else if (R_TYPE != gunrock::oprtr::advance::EMPTY) { 
+                                // use user-specified function to generate value to reduce
+                            }
+                        } else {
                             if (d_out != NULL) {
                                  util::io::ModifiedStore<ProblemData::QUEUE_WRITE_MODIFIER>::St(
                                         -1,
                                         d_out + out_index);
                             }
+
+                            if (d_value_to_reduce != NULL) {
+                                switch (R_OP) {
+                                    case gunrock::oprtr::advance::PLUS :
+                                        util::io::ModifiedStore<ProblemData::QUEUE_WRITE_MODIFIER>::St(
+                                                (Value)0,
+                                                d_reduce_frontier + out_index);
+                                        break;
+                                    case gunrock::oprtr::advance::MULTIPLIES :
+                                        util::io::ModifiedStore<ProblemData::QUEUE_WRITE_MODIFIER>::St(
+                                                (Value)1,
+                                                d_reduce_frontier + out_index);
+                                        break;
+                                    case gunrock::oprtr::advance::MAXIMUM :
+                                        util::io::ModifiedStore<ProblemData::QUEUE_WRITE_MODIFIER>::St(
+                                                (Value)INT_MIN,
+                                                d_reduce_frontier + out_index);
+                                        break;
+                                    case gunrock::oprtr::advance::MINIMUM :
+                                        util::io::ModifiedStore<ProblemData::QUEUE_WRITE_MODIFIER>::St(
+                                                (Value)INT_MAX,
+                                                d_reduce_frontier + out_index);
+                                        break;
+                                    case gunrock::oprtr::advance::BIT_OR :
+                                        util::io::ModifiedStore<ProblemData::QUEUE_WRITE_MODIFIER>::St(
+                                                (Value)0,
+                                                d_reduce_frontier + out_index);
+                                        break;
+                                    case gunrock::oprtr::advance::BIT_AND :
+                                        util::io::ModifiedStore<ProblemData::QUEUE_WRITE_MODIFIER>::St(
+                                                (Value)0xffffffff,
+                                                d_reduce_frontier + out_index);
+                                        break;
+                                    case gunrock::oprtr::advance::BIT_XOR :
+                                        util::io::ModifiedStore<ProblemData::QUEUE_WRITE_MODIFIER>::St(
+                                                (Value)0,
+                                                d_reduce_frontier + out_index);
+                                        break;
+                                    default:
+                                        util::io::ModifiedStore<ProblemData::QUEUE_WRITE_MODIFIER>::St(
+                                                (Value)0,
+                                                d_reduce_frontier + out_index);
+                                        break;
+                                }
+                            }
                         }
-                    } else {
+                    } else {  // if (ProblemData::MARK_PREDECESSORS) 
                         if (Functor::CondEdge(v, u, problem, lookup, e_id)) {
                             Functor::ApplyEdge(v, u, problem, lookup, e_id);
                             if (d_out != NULL) {
@@ -409,313 +460,69 @@
                                             d_out + out_index);
                                 }
                             }
-                        }
-                        else {
+
+                            if (d_value_to_reduce != NULL) {
+                                if (R_TYPE == gunrock::oprtr::advance::VERTEX) {
+                                    util::io::ModifiedStore<ProblemData::QUEUE_WRITE_MODIFIER>::St(
+                                            d_value_to_reduce[u],
+                                            d_reduce_frontier + out_index);
+                                } else if (R_TYPE == gunrock::oprtr::advance::EDGE) {
+                                    util::io::ModifiedStore<ProblemData::QUEUE_WRITE_MODIFIER>::St(
+                                            d_value_to_reduce[lookup],
+                                            d_reduce_frontier + out_index);
+                                }
+                            }
+                        } else {
                             if (d_out != NULL) {
                                 util::io::ModifiedStore<ProblemData::QUEUE_WRITE_MODIFIER>::St(
                                         -1,
                                         d_out + out_index);
                             }
+
+                            if (d_value_to_reduce != NULL) {
+                                switch (R_OP) {
+                                    case gunrock::oprtr::advance::PLUS :
+                                        util::io::ModifiedStore<ProblemData::QUEUE_WRITE_MODIFIER>::St(
+                                                (Value)0,
+                                                d_reduce_frontier + out_index);
+                                        break;
+                                    case gunrock::oprtr::advance::MULTIPLIES :
+                                        util::io::ModifiedStore<ProblemData::QUEUE_WRITE_MODIFIER>::St(
+                                                (Value)1,
+                                                d_reduce_frontier + out_index);
+                                        break;
+                                    case gunrock::oprtr::advance::MAXIMUM :
+                                        util::io::ModifiedStore<ProblemData::QUEUE_WRITE_MODIFIER>::St(
+                                                (Value)INT_MIN,
+                                                d_reduce_frontier + out_index);
+                                        break;
+                                    case gunrock::oprtr::advance::MINIMUM :
+                                        util::io::ModifiedStore<ProblemData::QUEUE_WRITE_MODIFIER>::St(
+                                                (Value)INT_MAX,
+                                                d_reduce_frontier + out_index);
+                                        break;
+                                    default:
+                                        util::io::ModifiedStore<ProblemData::QUEUE_WRITE_MODIFIER>::St(
+                                                (Value)0,
+                                                d_reduce_frontier + out_index);
+                                        break;
+                                }
+                            }
                         }
-                    }
-                }
-=======
-                                bool &inverse_graph, 
-                                gunrock::oprtr::advance::REDUCE_TYPE R_TYPE,
-                                gunrock::oprtr::advance::REDUCE_OP R_OP,
-                                Value *&d_value_to_reduce,
-                                Value *&d_reduce_frontier)
-
-                                {
-                                    if (KernelPolicy::INSTRUMENT && (threadIdx.x == 0 && blockIdx.x == 0)) {
-                                        kernel_stats.MarkStart();
-                                    }
-
-                                    // Reset work progress
-                                    if (queue_reset)
-                                    {
-                                        if (blockIdx.x == 0 && threadIdx.x < util::CtaWorkProgress::COUNTERS) {
-                                            //Reset all counters
-                                            work_progress.template Reset<SizeT>();
-                                        }
-                                    }
-
-                                    // Determine work decomposition
-                                    if (threadIdx.x == 0 && blockIdx.x == 0) {
-
-                                        // obtain problem size
-                                        if (queue_reset)
-                                        {
-                                            work_progress.StoreQueueLength<SizeT>(input_queue_len, queue_index);
-                                        }
-                                        else
-                                        {
-                                            input_queue_len = work_progress.template LoadQueueLength<SizeT>(queue_index);
-
-                                            // Signal to host that we're done
-                                            if (input_queue_len == 0) {
-                                                if (d_done) d_done[0] = input_queue_len;
-                                            }
-                                        }
-
-                                        work_progress.Enqueue(output_queue_len, queue_index+1);
-
-                                        // Reset our next outgoing queue counter to zero
-                                        work_progress.template StoreQueueLength<SizeT>(0, queue_index + 2);
-                                        work_progress.template PrepResetSteal<SizeT>(queue_index + 1);
-                                    }
-
-                                    // Barrier to protect work decomposition
-                                    __syncthreads();
-
-                                    int tid = threadIdx.x;
-                                    int bid = blockIdx.x;
-
-                                    int my_thread_start, my_thread_end;
-
-                                    my_thread_start = bid * partition_size;
-                                    my_thread_end = (bid+1)*partition_size < output_queue_len ? (bid+1)*partition_size : output_queue_len;
-                                    //printf("tid:%d, bid:%d, m_thread_start:%d, m_thread_end:%d\n",tid, bid, my_thread_start, my_thread_end); 
-
-                                    if (my_thread_start >= output_queue_len)
-                                        return;
-
-                                    int my_start_partition = partition_starts[bid];
-                                    int my_end_partition = partition_starts[bid+1] > input_queue_len ? partition_starts[bid+1] : input_queue_len;
-                                    //if (tid == 0 && bid == 252)
-                                    //    printf("bid(%d) < num_partitions-1(%d)?, partition_starts[bid+1]+1:%d\n", bid, num_partitions-1, partition_starts[bid+1]+1);
-
-                                    __shared__ typename KernelPolicy::SmemStorage smem_storage;
-                                    // smem_storage.s_edges[NT]
-                                    // smem_storage.s_vertices[NT]
-                                    unsigned int* s_edges = (unsigned int*) &smem_storage.s_edges[0];
-                                    unsigned int* s_vertices = (unsigned int*) &smem_storage.s_vertices[0];
-                                    unsigned int* s_edge_ids = (unsigned int*) &smem_storage.s_edge_ids[0];
-
-                                    int my_work_size = my_thread_end - my_thread_start;
-                                    int out_offset = bid * partition_size;
-                                    int pre_offset = my_start_partition > 0 ? d_scanned_edges[my_start_partition-1] : 0;
-                                    int e_offset = my_thread_start - pre_offset;
-                                    int edges_processed = 0;
-
-                                    while (edges_processed < my_work_size && my_start_partition < my_end_partition)
-                                    {
-                                        pre_offset = my_start_partition > 0 ? d_scanned_edges[my_start_partition-1] : 0;
-
-                                        __syncthreads();
-
-                                        s_edges[tid] = (my_start_partition + tid < my_end_partition ? d_scanned_edges[my_start_partition + tid] - pre_offset : max_edges);
-                                        //if (bid == 252 && tid == 2)
-                                        //    printf("start_partition+tid:%d < my_end_partition:%d ?, d_queue[%d]:%d\n", my_start_partition+tid, my_end_partition, my_start_partition+tid, d_queue[my_start_partition+tid]);
-                                        if (ADVANCE_TYPE == gunrock::oprtr::advance::V2V || ADVANCE_TYPE == gunrock::oprtr::advance::V2E) {
-                                            s_vertices[tid] = my_start_partition + tid < my_end_partition ? d_queue[my_start_partition+tid] : -1;
-                                            s_edge_ids[tid] = 0;
-                                        }
-                                        if (ADVANCE_TYPE == gunrock::oprtr::advance::E2V || ADVANCE_TYPE == gunrock::oprtr::advance::E2E) {
-                                            if (inverse_graph)
-                                                s_vertices[tid] = my_start_partition + tid < my_end_partition ? d_inverse_column_indices[d_queue[my_start_partition+tid]] : -1;
-                                            else
-                                                s_vertices[tid] = my_start_partition + tid < my_end_partition ? d_column_indices[d_queue[my_start_partition+tid]] : -1;
-                                            s_edge_ids[tid] = my_start_partition + tid < my_end_partition ? d_queue[my_start_partition+tid] : -1;
-                                        }
-
-                                        int last = my_start_partition + KernelPolicy::THREADS >= my_end_partition ? my_end_partition - my_start_partition - 1 : KernelPolicy::THREADS - 1;
-
-                                        __syncthreads();
-
-                                        SizeT e_last = min(s_edges[last] - e_offset, my_work_size - edges_processed);
-                                        SizeT v_index = BinarySearch<KernelPolicy::THREADS>(tid+e_offset, s_edges);
-                                        VertexId v = s_vertices[v_index];
-                                        VertexId e_id = s_edge_ids[v_index];
-                                        SizeT end_last = (v_index < my_end_partition ? s_edges[v_index] : max_edges);
-                                        SizeT internal_offset = v_index > 0 ? s_edges[v_index-1] : 0;
-                                        SizeT lookup_offset = d_row_offsets[v];
-
-                                        for (int i = (tid + e_offset); i < e_last + e_offset; i+=KernelPolicy::THREADS)
-                                        {
-                                            if (i >= end_last)
-                                            {
-                                                v_index = BinarySearch<KernelPolicy::THREADS>(i, s_edges);
-                                                if (ADVANCE_TYPE == gunrock::oprtr::advance::V2V || ADVANCE_TYPE == gunrock::oprtr::advance::V2E) {
-                                                    v = s_vertices[v_index];
-                                                    e_id = 0;
-                                                }
-                                                if (ADVANCE_TYPE == gunrock::oprtr::advance::E2V || ADVANCE_TYPE == gunrock::oprtr::advance::E2E) {
-                                                    v = inverse_graph ? d_inverse_column_indices[s_vertices[v_index]] : d_column_indices[s_vertices[v_index]];
-                                                    e_id = s_vertices[v_index];
-                                                }
-                                                end_last = (v_index < KernelPolicy::THREADS ? s_edges[v_index] : max_edges);
-                                                internal_offset = v_index > 0 ? s_edges[v_index-1] : 0;
-                                                lookup_offset = d_row_offsets[v];
-                                            }
-
-                                            int e = i - internal_offset;
-                                            int lookup = lookup_offset + e;
-                                            VertexId u = d_column_indices[lookup];
-                                            SizeT out_index = out_offset+edges_processed+(i-e_offset);
-
-                                            { 
-
-                                                if (!ProblemData::MARK_PREDECESSORS) {
-                                                    if (Functor::CondEdge(label, u, problem, lookup, e_id)) {
-                                                        Functor::ApplyEdge(label, u, problem, lookup, e_id);
-                                                        if (d_out != NULL) {
-                                                            if (ADVANCE_TYPE == gunrock::oprtr::advance::V2V) {
-                                                                util::io::ModifiedStore<ProblemData::QUEUE_WRITE_MODIFIER>::St(
-                                                                        u,
-                                                                        d_out + out_index); 
-                                                            } else if (ADVANCE_TYPE == gunrock::oprtr::advance::V2E
-                                                                    ||ADVANCE_TYPE == gunrock::oprtr::advance::E2E) {
-                                                                util::io::ModifiedStore<ProblemData::QUEUE_WRITE_MODIFIER>::St(
-                                                                        (VertexId)lookup,
-                                                                        d_out + out_index);
-                                                            }
-                                                        }
-
-                                                        if (d_value_to_reduce != NULL) {
-                                                            if (R_TYPE == gunrock::oprtr::advance::VERTEX) {
-                                                                util::io::ModifiedStore<ProblemData::QUEUE_WRITE_MODIFIER>::St(
-                                                                        d_value_to_reduce[u],
-                                                                        d_reduce_frontier + out_index);
-                                                            } else if (R_TYPE == gunrock::oprtr::advance::EDGE) {
-                                                                util::io::ModifiedStore<ProblemData::QUEUE_WRITE_MODIFIER>::St(
-                                                                        d_value_to_reduce[lookup],
-                                                                        d_reduce_frontier + out_index);
-                                                            }
-                                                        } else if (R_TYPE != gunrock::oprtr::advance::EMPTY) { 
-                                                            // use user-specified function to generate value to reduce
-                                                        }
-                                                    }
-                                                    else {
-                                                        if (d_out != NULL) {
-                                                            util::io::ModifiedStore<ProblemData::QUEUE_WRITE_MODIFIER>::St(
-                                                                    -1,
-                                                                    d_out + out_index);
-                                                        }
-
-                                                        if (d_value_to_reduce != NULL) {
-                                                            switch (R_OP) {
-                                                                case gunrock::oprtr::advance::PLUS :
-                                                                    util::io::ModifiedStore<ProblemData::QUEUE_WRITE_MODIFIER>::St(
-                                                                            (Value)0,
-                                                                            d_reduce_frontier + out_index);
-                                                                    break;
-                                                                case gunrock::oprtr::advance::MULTIPLIES :
-                                                                    util::io::ModifiedStore<ProblemData::QUEUE_WRITE_MODIFIER>::St(
-                                                                            (Value)1,
-                                                                            d_reduce_frontier + out_index);
-                                                                    break;
-                                                                case gunrock::oprtr::advance::MAXIMUM :
-                                                                    util::io::ModifiedStore<ProblemData::QUEUE_WRITE_MODIFIER>::St(
-                                                                            (Value)INT_MIN,
-                                                                            d_reduce_frontier + out_index);
-                                                                    break;
-                                                                case gunrock::oprtr::advance::MINIMUM :
-                                                                    util::io::ModifiedStore<ProblemData::QUEUE_WRITE_MODIFIER>::St(
-                                                                            (Value)INT_MAX,
-                                                                            d_reduce_frontier + out_index);
-                                                                    break;
-                                                                case gunrock::oprtr::advance::BIT_OR :
-                                                                    util::io::ModifiedStore<ProblemData::QUEUE_WRITE_MODIFIER>::St(
-                                                                            (Value)0,
-                                                                            d_reduce_frontier + out_index);
-                                                                    break;
-                                                                case gunrock::oprtr::advance::BIT_AND :
-                                                                    util::io::ModifiedStore<ProblemData::QUEUE_WRITE_MODIFIER>::St(
-                                                                            (Value)0xffffffff,
-                                                                            d_reduce_frontier + out_index);
-                                                                    break;
-                                                                case gunrock::oprtr::advance::BIT_XOR :
-                                                                    util::io::ModifiedStore<ProblemData::QUEUE_WRITE_MODIFIER>::St(
-                                                                            (Value)0,
-                                                                            d_reduce_frontier + out_index);
-                                                                    break;
-                                                                default:
-                                                                    util::io::ModifiedStore<ProblemData::QUEUE_WRITE_MODIFIER>::St(
-                                                                            (Value)0,
-                                                                            d_reduce_frontier + out_index);
-                                                                    break;
-                                                            }
-                                                        }
-                                                    }
-                                                } else {
-                                                    if (Functor::CondEdge(v, u, problem, lookup, e_id)) {
-                                                        Functor::ApplyEdge(v, u, problem, lookup, e_id);
-                                                        if (d_out != NULL) {
-                                                            if (ADVANCE_TYPE == gunrock::oprtr::advance::V2V) {
-                                                                util::io::ModifiedStore<ProblemData::QUEUE_WRITE_MODIFIER>::St(
-                                                                        u,
-                                                                        d_out + out_index); 
-                                                            } else if (ADVANCE_TYPE == gunrock::oprtr::advance::V2E
-                                                                    ||ADVANCE_TYPE == gunrock::oprtr::advance::E2E) {
-                                                                util::io::ModifiedStore<ProblemData::QUEUE_WRITE_MODIFIER>::St(
-                                                                        (VertexId)lookup,
-                                                                        d_out + out_index);
-                                                            }
-                                                        }
-                                                        if (d_value_to_reduce != NULL) {
-                                                            if (R_TYPE == gunrock::oprtr::advance::VERTEX) {
-                                                                util::io::ModifiedStore<ProblemData::QUEUE_WRITE_MODIFIER>::St(
-                                                                        d_value_to_reduce[u],
-                                                                        d_reduce_frontier + out_index);
-                                                            } else if (R_TYPE == gunrock::oprtr::advance::EDGE) {
-                                                                util::io::ModifiedStore<ProblemData::QUEUE_WRITE_MODIFIER>::St(
-                                                                        d_value_to_reduce[lookup],
-                                                                        d_reduce_frontier + out_index);
-                                                            }
-                                                        }
-                                                    }
-                                                    else {
-                                                        if (d_out != NULL) {
-                                                            util::io::ModifiedStore<ProblemData::QUEUE_WRITE_MODIFIER>::St(
-                                                                    -1,
-                                                                    d_out + out_index);
-                                                        }
-
-                                                        if (d_value_to_reduce != NULL) {
-                                                            switch (R_OP) {
-                                                                case gunrock::oprtr::advance::PLUS :
-                                                                    util::io::ModifiedStore<ProblemData::QUEUE_WRITE_MODIFIER>::St(
-                                                                            (Value)0,
-                                                                            d_reduce_frontier + out_index);
-                                                                    break;
-                                                                case gunrock::oprtr::advance::MULTIPLIES :
-                                                                    util::io::ModifiedStore<ProblemData::QUEUE_WRITE_MODIFIER>::St(
-                                                                            (Value)1,
-                                                                            d_reduce_frontier + out_index);
-                                                                    break;
-                                                                case gunrock::oprtr::advance::MAXIMUM :
-                                                                    util::io::ModifiedStore<ProblemData::QUEUE_WRITE_MODIFIER>::St(
-                                                                            (Value)INT_MIN,
-                                                                            d_reduce_frontier + out_index);
-                                                                    break;
-                                                                case gunrock::oprtr::advance::MINIMUM :
-                                                                    util::io::ModifiedStore<ProblemData::QUEUE_WRITE_MODIFIER>::St(
-                                                                            (Value)INT_MAX,
-                                                                            d_reduce_frontier + out_index);
-                                                                    break;
-                                                                default:
-                                                                    util::io::ModifiedStore<ProblemData::QUEUE_WRITE_MODIFIER>::St(
-                                                                            (Value)0,
-                                                                            d_reduce_frontier + out_index);
-                                                                    break;
-                                                            }
-                                                        }
-                                                    }
-                                                }
-                                            }
-                                        }
-                                        edges_processed += e_last;
-                                        my_start_partition += KernelPolicy::THREADS;
-                                        e_offset = 0;
-                                    }
-
-                                    if (KernelPolicy::INSTRUMENT && (blockIdx.x == 0 && threadIdx.x == 0)) {
-                                        kernel_stats.MarkStop();
-                                        kernel_stats.Flush();
-                                    }
-                                }
->>>>>>> dc7a660e
+                    } // end if
+                } // empty 
+            } // for
+
+            edges_processed += e_last;
+            my_start_partition += KernelPolicy::THREADS;
+            e_offset = 0;
+        }
+
+        if (KernelPolicy::INSTRUMENT && (blockIdx.x == 0 && threadIdx.x == 0)) {
+            kernel_stats.MarkStop();
+            kernel_stats.Flush();
+        }
+    }
 
 
     static __device__ __forceinline__ void RelaxLightEdges(
@@ -838,12 +645,7 @@
 
             int lookup = d_row_offsets[v] + e;
             VertexId u = d_column_indices[lookup];
-<<<<<<< HEAD
-           
-            //printf("MARK_PREDECESSORS = %s\n", ProblemData::MARK_PREDECESSORS?"true":"false");
-=======
-          
->>>>>>> dc7a660e
+
             if (!ProblemData::MARK_PREDECESSORS) {
                 if (Functor::CondEdge(label, u, problem, lookup, e_id)) {
                     Functor::ApplyEdge(label, u, problem, lookup, e_id);
@@ -853,17 +655,11 @@
                                     u,
                                     d_out + offset+i); 
                         } else if (ADVANCE_TYPE == gunrock::oprtr::advance::V2E
-<<<<<<< HEAD
                                  ||ADVANCE_TYPE == gunrock::oprtr::advance::E2E) {
-=======
-                                ||ADVANCE_TYPE == gunrock::oprtr::advance::E2E) {
->>>>>>> dc7a660e
                             util::io::ModifiedStore<ProblemData::QUEUE_WRITE_MODIFIER>::St(
                                     (VertexId)lookup,
                                     d_out + offset+i);
                         }
-<<<<<<< HEAD
-=======
                     }
                     if (d_value_to_reduce != NULL) {
                         if (R_TYPE == gunrock::oprtr::advance::VERTEX) {
@@ -877,7 +673,6 @@
                         }
                     } else if (R_TYPE != gunrock::oprtr::advance::EMPTY) { 
                         // use user-specified function to generate value to reduce
->>>>>>> dc7a660e
                     }
                 }
                 else {
@@ -886,8 +681,6 @@
                                 -1,
                                 d_out + offset+i);
                     }
-<<<<<<< HEAD
-=======
                     if (d_value_to_reduce != NULL) {
                         switch (R_OP) {
                             case gunrock::oprtr::advance::PLUS :
@@ -932,7 +725,6 @@
                                 break;
                         }
                     }
->>>>>>> dc7a660e
                 }
             } else {
                 //v:pre, u:neighbor, outoffset:offset+i
@@ -944,17 +736,11 @@
                                     u,
                                     d_out + offset+i); 
                         } else if (ADVANCE_TYPE == gunrock::oprtr::advance::V2E
-<<<<<<< HEAD
                                  ||ADVANCE_TYPE == gunrock::oprtr::advance::E2E) {
-=======
-                                ||ADVANCE_TYPE == gunrock::oprtr::advance::E2E) {
->>>>>>> dc7a660e
                             util::io::ModifiedStore<ProblemData::QUEUE_WRITE_MODIFIER>::St(
                                     (VertexId)lookup,
                                     d_out + offset+i);
                         }
-<<<<<<< HEAD
-=======
                     }
 
                     if (d_value_to_reduce != NULL) {
@@ -969,7 +755,6 @@
                         }
                     } else if (R_TYPE != gunrock::oprtr::advance::EMPTY) { 
                         // use user-specified function to generate value to reduce
->>>>>>> dc7a660e
                     }
                 }
                 else {
@@ -978,8 +763,6 @@
                                 -1,
                                 d_out + offset+i);
                     }
-<<<<<<< HEAD
-=======
                     
                     if (d_value_to_reduce != NULL) {
                         switch (R_OP) {
@@ -1025,7 +808,6 @@
                                 break;
                         }
                     }
->>>>>>> dc7a660e
                 }
             }
         }
@@ -1054,7 +836,6 @@
  * @param[in] d_scanned_edges   Device pointer of scanned neighbor list queue of the current frontier
  * @param[in] partition_starts  Device pointer of partition start index computed by sorted search in moderngpu lib
  * @param[in] num_partitions    Number of partitions in the current frontier
- * @param[in] d_done            Pointer of volatile int to the flag to set when we detect incoming frontier is empty
  * @param[in] d_queue           Device pointer of VertexId to the incoming frontier queue
  * @param[out] d_out            Device pointer of VertexId to the outgoing frontier queue
  * @param[in] problem           Device pointer to the problem object
@@ -1081,7 +862,6 @@
         typename KernelPolicy::SizeT            *d_scanned_edges,
         unsigned int                            *partition_starts,
         unsigned int                            num_partitions,
-        //volatile int                            *d_done,
         typename KernelPolicy::VertexId         *d_queue,
         typename KernelPolicy::VertexId         *d_out,
         typename ProblemData::DataSlice         *problem,
@@ -1109,7 +889,6 @@
             d_scanned_edges,
             partition_starts,
             num_partitions,
-            //d_done,
             d_queue,
             d_out,
             problem,
@@ -1141,7 +920,6 @@
  * @param[in] d_row_offset      Device pointer of SizeT to the row offsets queue
  * @param[in] d_column_indices  Device pointer of VertexId to the column indices queue
  * @param[in] d_scanned_edges   Device pointer of scanned neighbor list queue of the current frontier
- * @param[in] d_done            Pointer of volatile int to the flag to set when we detect incoming frontier is empty
  * @param[in] d_queue           Device pointer of VertexId to the incoming frontier queue
  * @param[out] d_out            Device pointer of VertexId to the outgoing frontier queue
  * @param[in] problem           Device pointer to the problem object
@@ -1165,17 +943,11 @@
         typename KernelPolicy::VertexId *d_column_indices,
         typename KernelPolicy::VertexId *d_inverse_column_indices,
         typename KernelPolicy::SizeT    *d_scanned_edges,
-        //volatile int                    *d_done,
         typename KernelPolicy::VertexId *d_queue,
-<<<<<<< HEAD
         typename KernelPolicy::VertexId *d_out,
         typename ProblemData::DataSlice *problem,
         typename KernelPolicy::SizeT    input_queue_len,
         typename KernelPolicy::SizeT    *output_queue_len,
-=======
-        typename KernelPolicy::VertexId *d_out, typename ProblemData::DataSlice *problem, typename KernelPolicy::SizeT    input_queue_len,
-        typename KernelPolicy::SizeT    output_queue_len,
->>>>>>> dc7a660e
         typename KernelPolicy::SizeT    max_vertices,
         typename KernelPolicy::SizeT    max_edges,
         util::CtaWorkProgress           work_progress,
@@ -1195,7 +967,6 @@
                                 d_column_indices,
                                 d_inverse_column_indices,
                                 d_scanned_edges,
-                                //d_done,
                                 d_queue,
                                 d_out,
                                 problem,
