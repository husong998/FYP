// ----------------------------------------------------------------
// Gunrock -- Fast and Efficient GPU Graph Library
// ----------------------------------------------------------------
// This source code is distributed under the terms of LICENSE.TXT
// in the root directory of this source distribution.
// ----------------------------------------------------------------

/**
 * @file
 * device_intrinsics.cuh
 *
 * @brief Common device intrinsics (potentially specialized by architecture)
 */

#pragma once

#include <limits>
<<<<<<< HEAD
#include <atomic>
=======
>>>>>>> 1accb661
#include <gunrock/util/cuda_properties.cuh>
//#include <gunrock/util/types.cuh>

#ifndef MEMBERBASK
  #define MEMBERMASK 0xffffffffu
#endif

<<<<<<< HEAD
=======
#ifndef MEMBERMASK
  #define MEMBERMASK 0xffffffffu
#endif

>>>>>>> 1accb661
#ifndef WARPSIZE
  #define WARPSIZE 32
#endif

#if (__CUDACC_VER_MAJOR__ >= 9 && __CUDA_ARCH__ >= 300) && !defined(USE_SHFL_SYNC)
  #define USE_SHFL_SYNC
#endif

// CUDA 9 warp shuffles (device intrinsics)
template <typename T>
__device__ static __forceinline__
T _shfl_up(T var, unsigned int delta, int width=WARPSIZE, unsigned mask=MEMBERMASK)
{
#ifdef USE_SHFL_SYNC
  var = __shfl_up_sync(mask, var, delta, width);
#else
#if ( __CUDA_ARCH__ >= 300)
  var = __shfl_up(var, delta, width);
#endif
#endif
  return var;
}

template <typename T>
__device__ static __forceinline__
T _shfl_down(T var, unsigned int delta, int width=WARPSIZE, unsigned mask=MEMBERMASK)
{
#ifdef USE_SHFL_SYNC
  var = __shfl_down_sync(mask, var, delta, width);
#else
#if ( __CUDA_ARCH__ >= 300)
  var = __shfl_down(var, delta, width);
#endif
#endif
  return var;
}

template <typename T>
__device__ static __forceinline__
T _shfl_xor(T var, int lane_mask, int width=WARPSIZE, unsigned mask = MEMBERMASK)
{
#ifdef USE_SHFL_SYNC
  var = __shfl_xor_sync(mask, var, lane_mask, width);
#else
#if ( __CUDA_ARCH__ >= 300)
  var = __shfl_xor(var, lane_mask, width);
#endif
#endif
  return var;
}

template <typename T>
__device__ static __forceinline__
T _shfl(T var, int source_lane, int width=WARPSIZE, unsigned mask=MEMBERMASK)
{
#ifdef USE_SHFL_SYNC
  var = __shfl_sync(mask, var, source_lane, width);
#else
#if ( __CUDA_ARCH__ >= 300)
  var = __shfl(var, source_lane, width);
#endif
#endif
  return var;
}

__device__ static __forceinline__
unsigned _ballot(int predicate, unsigned mask=MEMBERMASK)
{
#ifdef USE_SHFL_SYNC
  return __ballot_sync(mask, predicate);
#else
#if ( __CUDA_ARCH__ >= 300)
  return __ballot(predicate);
#endif
#endif
}

__device__ static __forceinline__
int _any(int predicate, unsigned mask=MEMBERMASK)
{
#ifdef USE_SHFL_SYNC
  return __any_sync(mask, predicate);
#else
#if ( __CUDA_ARCH__ >= 300)
  return __any(predicate);
#endif
#endif
}

__device__ static __forceinline__
int _all(int predicate, unsigned mask=MEMBERMASK)
{
#ifdef USE_SHFL_SYNC
  return __all_sync(mask, predicate);
#else
#if ( __CUDA_ARCH__ >= 300)
  return __all(predicate);
#endif
#endif
}

#if defined(__CUDA_ARCH__) && __CUDA_ARCH__ < 600
// atomic addition from Jon Cohen at NVIDIA
__device__ static double atomicAdd(double *addr, double val)
{
    double old=*addr, assumed;
    do {
        assumed = old;
        old = __longlong_as_double(
        atomicCAS((unsigned long long int*)addr,
               __double_as_longlong(assumed),
               __double_as_longlong(val + assumed)));
    } while( assumed!=old );
    return old;
}
#else
#endif

__device__ static long long atomicCAS(long long *addr, long long comp, long long val)
{
    return (long long)atomicCAS(
        (unsigned long long*)addr,
        (unsigned long long )comp,
        (unsigned long long ) val);
}

__device__ static float atomicCAS(float *addr, float comp, float val)
{
    return __int_as_float(atomicCAS(
        (int*)addr,
        __float_as_int(comp),
        __float_as_int(val )));
}

__device__ static double atomicCAS(double *addr, double comp, double val)
{
    return __longlong_as_double(atomicCAS(
        (long long*)addr,
        __double_as_longlong(comp),
        __double_as_longlong(val)));
}

// TODO: verify overflow condition
__device__ static long long atomicAdd(long long *addr, long long val)
{
    return (long long)atomicAdd(
        (unsigned long long*)addr,
        (unsigned long long )val);
}

#if ULONG_MAX == ULLONG_MAX
__device__ static unsigned long atomicAdd(unsigned long *addr, unsigned long val)
{
    return (unsigned long long)atomicAdd(
        (unsigned long long*)addr, (unsigned long long)val);
}
#endif

#if __GR_CUDA_ARCH__ <= 300
// TODO: only works if both *addr and val are non-negetive
/*__device__ static signed long long int atomicMin(signed long long int* addr, signed long long int val)
{
    unsigned long long int pre_value = (unsigned long long int)val;
    unsigned long long int old_value = (unsigned long long int)val;
    while (true)
    {
        old_value = atomicCAS((unsigned long long int*)addr, pre_value, (unsigned long long int)val);
        if (old_value <= (unsigned long long int)val) break;
        if (old_value == pre_value) break;
        pre_value = old_value;
    }
    return old_value;
}*/
#endif

//#if UINT64_MAX != ULLONG_MAX
__device__ static uint64_t atomicMin(uint64_t* addr, uint64_t val)
{
    return (uint64_t)atomicMin((unsigned long long int*)addr, (unsigned long long int)val);
//    unsigned long long int old = (unsigned long long int)(*addr);
//    unsigned long long int expected;
//    do {
//        expected = old;
//        old = atomicCAS(
//            (unsigned long long int*)addr, 
//            expected, min((unsigned long long int)val, expected));
//    } while (expected != old);
//    return old;
}
//#endif

__device__ static float atomicMin(float* addr, float val)
{
    int* addr_as_int = (int*)addr;
    int old = *addr_as_int;
    int expected;
    do {
        expected = old;
        old = ::atomicCAS(addr_as_int, expected, __float_as_int(
            ::fminf(val, __int_as_float(expected))));
    } while (expected != old);
    return __int_as_float(old);
}

__device__ static double atomicMin(double* addr, double val)
{
    long long* addr_as_longlong = (long long*)addr;
    long long old = *addr_as_longlong;
    long long expected;
    do {
        expected = old;
        old = ::atomicCAS(addr_as_longlong, expected, __double_as_longlong(
            ::fmin(val, __longlong_as_double(expected))));
    } while (expected != old);
    return __longlong_as_double(old);
}

__device__ static float atomicMax(float* addr, float val)
{
    int* addr_as_int = (int*)addr;
    int old = *addr_as_int;
    int expected;
    do {
        expected = old;
        old = ::atomicCAS(addr_as_int, expected, __float_as_int(
            ::fmaxf(val, __int_as_float(expected))));
    } while (expected != old);
    return __int_as_float(old);
}

__device__ static double atomicMax(double* addr, double val)
{
    long long* addr_as_longlong = (long long*)addr;
    long long old = *addr_as_longlong;
    long long expected;
    do {
        expected = old;
        old = ::atomicCAS(addr_as_longlong, expected, __double_as_longlong(
            ::fmax(val, __longlong_as_double(expected))));
    } while (expected != old);
    return __longlong_as_double(old);
}

template <typename T>
__device__ __host__ __forceinline__ T _ldg(T* addr)
{
#ifdef __CUDA_ARCH__
    #if __GR_CUDA_ARCH__ >= 350
        return __ldg(addr);
    #else
        return *addr;
    #endif
#else
    return *addr;
#endif
}

template <typename T>
__device__ __host__ __forceinline__
T _atomicAdd(T* ptr, const T &val)
{
#ifdef __CUDA_ARCH__
    return atomicAdd(ptr, val);
#else
    T retval;
    #pragma omp atomic capture
    {
        retval = ptr[0];
        ptr[0] += val;
    }
    return retval;
#endif
}

template <typename T>
__device__ __host__ __forceinline__
T _atomicMin(T* ptr, const T &val)
{
#ifdef __CUDA_ARCH__
    return atomicMin(ptr, val);
#else
    std::atomic<T> *atomic_ptr = reinterpret_cast<std::atomic<T>*>(ptr);

    T old_val = *ptr;
    while (true)
    {
        bool is_equal = std::atomic_compare_exchange_strong(atomic_ptr,
            &old_val, min(old_val, val));
        if (is_equal)
            break;
    }
    return old_val;
#endif
}

namespace gunrock {
namespace util {

/**
 * Terminates the calling thread
 */
__device__ __forceinline__ void ThreadExit() {
    asm("exit;");
}


/**
 * Returns the warp lane ID of the calling thread
 */
__device__ __forceinline__ unsigned int LaneId()
{
    unsigned int ret;
    asm("mov.u32 %0, %laneid;" : "=r"(ret) );
    return ret;
}


/**
 * The best way to multiply integers (24 effective bits or less)
 */
__device__ __forceinline__ unsigned int FastMul(unsigned int a, unsigned int b)
{
#if __CUDA_ARCH__ >= 200
    return a * b;
#else
    return __umul24(a, b);
#endif
}


/**
 * The best way to multiply integers (24 effective bits or less)
 */
__device__ __forceinline__ int FastMul(int a, int b)
{
#if __CUDA_ARCH__ >= 200
    return a * b;
#else
    return __mul24(a, b);
#endif
}

/**
 * Wrapper for performing atomic operations on integers of type size_t
 */
template <typename T, int SizeT = sizeof(T)>
struct AtomicInt;

template <typename T>
struct AtomicInt<T, 4>
{
    static __device__ __forceinline__ T Add(T* ptr, T val)
    {
        return atomicAdd((unsigned int *) ptr, (unsigned int) val);
    }
};

template <typename T>
struct AtomicInt<T, 8>
{
    static __device__ __forceinline__ T Add(T* ptr, T val)
    {
        return atomicAdd((unsigned long long int *) ptr, (unsigned long long int) val);
    }
};

// From Andrew Davidson's dStepping SSSP GPU implementation
// binary search on device, only works for arrays shorter
// than 1024

template <int NT, typename KeyType, typename ArrayType>
__device__ int BinarySearch(KeyType i, ArrayType *queue)
{
    int mid = ((NT >> 1) - 1);

    if (NT > 512)
        mid = queue[mid] > i ? mid - 256 : mid + 256;
    if (NT > 256)
        mid = queue[mid] > i ? mid - 128 : mid + 128;
    if (NT > 128)
        mid = queue[mid] > i ? mid - 64 : mid + 64;
    if (NT > 64)
        mid = queue[mid] > i ? mid - 32 : mid + 32;
    if (NT > 32)
        mid = queue[mid] > i ? mid - 16 : mid + 16;
    mid = queue[mid] > i ? mid - 8 : mid + 8;
    mid = queue[mid] > i ? mid - 4 : mid + 4;
    mid = queue[mid] > i ? mid - 2 : mid + 2;
    mid = queue[mid] > i ? mid - 1 : mid + 1;
    mid = queue[mid] > i ? mid     : mid + 1;

    return mid;
}

} // namespace util
} // namespace gunrock

// Leave this at the end of the file
// Local Variables:
// mode:c++
// c-file-style: "NVIDIA"
// End:<|MERGE_RESOLUTION|>--- conflicted
+++ resolved
@@ -15,10 +15,7 @@
 #pragma once
 
 #include <limits>
-<<<<<<< HEAD
 #include <atomic>
-=======
->>>>>>> 1accb661
 #include <gunrock/util/cuda_properties.cuh>
 //#include <gunrock/util/types.cuh>
 
@@ -26,13 +23,10 @@
   #define MEMBERMASK 0xffffffffu
 #endif
 
-<<<<<<< HEAD
-=======
 #ifndef MEMBERMASK
   #define MEMBERMASK 0xffffffffu
 #endif
 
->>>>>>> 1accb661
 #ifndef WARPSIZE
   #define WARPSIZE 32
 #endif
