--- conflicted
+++ resolved
@@ -26,48 +26,6 @@
 /**
  * Load a tile of items
  */
-<<<<<<< HEAD
-template <int LOG_LOADS_PER_TILE,  // Number of vector loads (log)
-          int LOG_LOAD_VEC_SIZE,   // Number of items per vector load (log)
-          int ACTIVE_THREADS,      // Active threads that will be loading
-          ld::CacheModifier CACHE_MODIFIER,  // Cache modifier (e.g.,
-                                             // CA/CG/CS/NONE/etc.)
-          bool CHECK_ALIGNMENT>  // Whether or not to check alignment to see if
-                                 // vector loads can be used
-                                 struct LoadTile {
-  enum {
-    LOADS_PER_TILE = 1 << LOG_LOADS_PER_TILE,
-    LOAD_VEC_SIZE = 1 << LOG_LOAD_VEC_SIZE,
-    LOG_ELEMENTS_PER_THREAD = LOG_LOADS_PER_TILE + LOG_LOAD_VEC_SIZE,
-    ELEMENTS_PER_THREAD = 1 << LOG_ELEMENTS_PER_THREAD,
-    TILE_SIZE = ACTIVE_THREADS * ELEMENTS_PER_THREAD,
-  };
-
-  //---------------------------------------------------------------------
-  // Iteration Structures
-  //---------------------------------------------------------------------
-
-  template <int LOAD, int VEC, int dummy = 0>
-  struct Iterate;
-
-  /**
-   * First vec element of a vector-load
-   */
-  template <int LOAD, int dummy>
-  struct Iterate<LOAD, 0, dummy> {
-    // Vector (unguarded)
-    template <typename T, void Transform(T &), typename VectorType>
-    static __device__ __forceinline__ void LoadVector(
-        T data[][LOAD_VEC_SIZE], VectorType vectors[],
-        VectorType *d_in_vectors) {
-      ModifiedLoad<CACHE_MODIFIER>::Ld(vectors[LOAD], d_in_vectors);
-      Transform(
-          data[LOAD][0]);  // Apply transform function with in_bounds = true
-
-      Iterate<LOAD, 1>::template LoadVector<T, Transform>(data, vectors,
-                                                          d_in_vectors);
-    }
-=======
 template <
     int LOG_LOADS_PER_TILE,                                     // Number of vector loads (log)
     int LOG_LOAD_VEC_SIZE,                                      // Number of items per vector load (log)
@@ -345,7 +303,6 @@
         SizeT cta_offset)
     {
         const size_t MASK = ((sizeof(T) * 8 * LOAD_VEC_SIZE) - 1);
->>>>>>> 07c8340d
 
     // Regular (unguarded)
     template <typename T, void Transform(T &)>
@@ -619,13 +576,6 @@
   }
 };
 
-<<<<<<< HEAD
-}  // namespace io
-}  // namespace util
-}  // namespace gunrock
-=======
-
 } // namespace io
 } // namespace util
-} // namespace gunrock
->>>>>>> 07c8340d
+} // namespace gunrock