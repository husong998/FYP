--- conflicted
+++ resolved
@@ -76,15 +76,9 @@
  * we force the issue earlier using structural template specialization.
  */
 template <typename K, int magnitude>
-<<<<<<< HEAD
-__device__ __forceinline__ K MagnitudeShift(K key) {
-  return MagnitudeShiftOp < K, (magnitude > 0) ? magnitude : magnitude * -1,
-         (magnitude > 0) > ::Shift(key);
-=======
 __device__ __forceinline__ K MagnitudeShift(K key)
 {
     return MagnitudeShiftOp<K, (magnitude > 0) ? magnitude : magnitude * -1, (magnitude > 0)>::Shift(key);
->>>>>>> 07c8340d
 }
 
 template <typename K, int magnitude>
@@ -107,7 +101,7 @@
 struct NullType {
 
     template <typename T>
-    __host__ __device__ __forceinline__ 
+    __host__ __device__ __forceinline__
     NullType& operator =(const T&)
     {
         return *this;
@@ -154,8 +148,6 @@
   typedef ElseType Type;
 };
 
-<<<<<<< HEAD
-=======
 template <bool IF, unsigned int ThenVal, unsigned int ElseVal>
 struct If_Val
 {
@@ -189,7 +181,6 @@
     }
 };
 
->>>>>>> 07c8340d
 /**
  * Equals
  */
@@ -229,10 +220,6 @@
 template <typename Tp>
 struct RemovePointers : RemovePointersHelper<Tp, Tp> {};
 
-<<<<<<< HEAD
-}  // namespace util
-}  // namespace gunrock
-=======
 template <typename T>
 std::string to_string(T* ptr)
 {
@@ -281,5 +268,4 @@
 }
 
 } // namespace util
-} // namespace gunrock
->>>>>>> 07c8340d
+} // namespace gunrock